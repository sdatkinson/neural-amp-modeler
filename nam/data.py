# File: data.py
# Created Date: Saturday February 5th 2022
# Author: Steven Atkinson (steven@atkinson.mn)

"""
Functions and classes for working with audio data with NAM
"""

import abc as _abc
import logging as _logging
from collections import namedtuple as _namedtuple
from copy import deepcopy as _deepcopy
from dataclasses import dataclass as _dataclass
from enum import Enum as _Enum
from pathlib import Path as _Path
from typing import (
    Any as _Any,
    Callable as _Callable,
    Dict as _Dict,
    Optional as _Optional,
    Sequence as _Sequence,
    Tuple as _Tuple,
    Union as _Union,
)

import numpy as _np
import torch as _torch
import wavio as _wavio
from torch.utils.data import Dataset as _Dataset
from tqdm import tqdm as _tqdm

from ._core import (
    InitializableFromConfig as _InitializableFromConfig,
    WithTeardown as _WithTeardown,
)
<<<<<<< HEAD
=======
from ._handshake import HandshakeError as _HandshakeError
>>>>>>> 8cf25801

logger = _logging.getLogger(__name__)

_REQUIRED_CHANNELS = 1  # Mono


class Split(_Enum):
    TRAIN = "train"
    VALIDATION = "validation"


@_dataclass
class WavInfo:
    sampwidth: int
    rate: int


class DataError(Exception):
    """
    Parent class for all special exceptions raised by NAM data sets
    """

    pass


class AudioShapeMismatchError(ValueError, DataError):
    """
    Exception where the shape (number of samples, number of channels) of two audio files
    don't match but were supposed to.
    """

    def __init__(self, shape_expected, shape_actual, *args, **kwargs):
        super().__init__(*args, **kwargs)
        self._shape_expected = shape_expected
        self._shape_actual = shape_actual

    @property
    def shape_expected(self):
        return self._shape_expected

    @property
    def shape_actual(self):
        return self._shape_actual


def wav_to_np(
    filename: _Union[str, _Path],
    rate: _Optional[int] = None,
    require_match: _Optional[_Union[str, _Path]] = None,
    required_shape: _Optional[_Tuple[int, ...]] = None,
    required_wavinfo: _Optional[WavInfo] = None,
    preroll: _Optional[int] = None,
    info: bool = False,
) -> _Union[_np.ndarray, _Tuple[_np.ndarray, WavInfo]]:
    """
    :param filename: Where to load from
    :param rate: Expected sample rate. `None` allows for anything.
    :param require_match: If not `None`, assert that the data you get matches the shape
        and other characteristics of another audio file at the provided location
    :param required_shape: If not `None`, assert that the audio loaded is of shape
        `(num_samples, num_channels)`.
    :param required_wavinfo: If not `None`, assert that the WAV info of the loaded audio
        matches that provided.
    :param preroll: Drop this many samples off the front
    :param info: If `True`, also return the WAV info of this file.
    """
    x_wav = _wavio.read(str(filename))
    assert x_wav.data.shape[1] == _REQUIRED_CHANNELS, "Mono"
    if rate is not None and x_wav.rate != rate:
        raise RuntimeError(
            f"Explicitly expected sample rate of {rate}, but found {x_wav.rate} in "
            f"file {filename}!"
        )

    if require_match is not None:
        assert required_shape is None
        assert required_wavinfo is None
        y_wav = _wavio.read(str(require_match))
        required_shape = y_wav.data.shape
        required_wavinfo = WavInfo(y_wav.sampwidth, y_wav.rate)
    if required_wavinfo is not None:
        if x_wav.rate != required_wavinfo.rate:
            raise ValueError(
                f"Mismatched rates {x_wav.rate} versus {required_wavinfo.rate}"
            )
    arr_premono = x_wav.data[preroll:] / (2.0 ** (8 * x_wav.sampwidth - 1))
    if required_shape is not None:
        if arr_premono.shape != required_shape:
            raise AudioShapeMismatchError(
                required_shape,  # Expected
                arr_premono.shape,  # Actual
                f"Mismatched shapes. Expected {required_shape}, but this is "
                f"{arr_premono.shape}!",
            )
        # sampwidth fine--we're just casting to 32-bit float anyways
    arr = arr_premono[:, 0]
    return arr if not info else (arr, WavInfo(x_wav.sampwidth, x_wav.rate))


def wav_to_tensor(
    *args, info: bool = False, **kwargs
) -> _Union[_torch.Tensor, _Tuple[_torch.Tensor, WavInfo]]:
    out = wav_to_np(*args, info=info, **kwargs)
    if info:
        arr, info = out
        return _torch.Tensor(arr), info
    else:
        arr = out
        return _torch.Tensor(arr)


def tensor_to_wav(x: _torch.Tensor, *args, **kwargs):
    np_to_wav(x.detach().cpu().numpy(), *args, **kwargs)


def np_to_wav(
    x: _np.ndarray,
    filename: _Union[str, _Path],
    rate: int = 48_000,
    sampwidth: int = 3,
    scale=None,
    **kwargs,
):
    if _wavio.__version__ <= "0.0.4" and scale is None:
        scale = "none"
    _wavio.write(
        str(filename),
        (_np.clip(x, -1.0, 1.0) * (2 ** (8 * sampwidth - 1))).astype(_np.int32),
        rate,
        scale=scale,
        sampwidth=sampwidth,
        **kwargs,
    )


class DatasetModelHandshakeError(_HandshakeError):
    """
    Raised if a handshake fails from dataset to model
    """

    pass


class AbstractDataset(_Dataset, _abc.ABC, _WithTeardown):
    @_abc.abstractmethod
    def __getitem__(self, idx: int):
        """
        Get input and output audio segment for training / evaluation.
        :return:
        """
        pass

    def handshake(self, model: "nam.models.base.BaseNet"):  # noqa: F821
        """
        Perform a handshake with the model to ensure that it's compatible.
        Raise a DatasetModelHandshakeError if the handshake fails.

        :param model: The model to handshake with.
        """
        from nam.models.base import BaseNet

        if not isinstance(model, BaseNet):
            raise DatasetModelHandshakeError(f"Model is not a NAM: {type(model)}")


class XYError(ValueError, DataError):
    """
    Exceptions related to invalid x and y provided for data sets
    """

    pass


class StartStopError(ValueError, DataError):
    """
    Exceptions related to invalid start and stop arguments
    """

    pass


class StartError(StartStopError):
    pass


class StopError(StartStopError):
    pass


# In seconds. Can't be 0.5 or else v1.wav is invalid! Oops!
_DEFAULT_REQUIRE_INPUT_PRE_SILENCE = 0.4


def _sample_to_time(s, rate):
    seconds = s // rate
    remainder = s % rate
    hours, minutes = 0, 0
    seconds_per_hour = 3600
    while seconds >= seconds_per_hour:
        hours += 1
        seconds -= seconds_per_hour
    seconds_per_minute = 60
    while seconds >= seconds_per_minute:
        minutes += 1
        seconds -= seconds_per_minute
    return f"{hours}:{minutes:02d}:{seconds:02d} and {remainder} samples"


class Dataset(AbstractDataset, _InitializableFromConfig):
    """
    Take a pair of matched audio files and serve input + output pairs.
    """

    def __init__(
        self,
        x: _torch.Tensor,
        y: _torch.Tensor,
        nx: int,
        ny: _Optional[int],
        start: _Optional[int] = None,
        stop: _Optional[int] = None,
        start_samples: _Optional[int] = None,
        stop_samples: _Optional[int] = None,
        start_seconds: _Optional[_Union[int, float]] = None,
        stop_seconds: _Optional[_Union[int, float]] = None,
        delay: _Optional[_Union[int, float]] = None,
        y_scale: float = 1.0,
        x_path: _Optional[_Union[str, _Path]] = None,
        y_path: _Optional[_Union[str, _Path]] = None,
        input_gain: float = 0.0,
        sample_rate: _Optional[float] = None,
        require_input_pre_silence: _Optional[
            float
        ] = _DEFAULT_REQUIRE_INPUT_PRE_SILENCE,
    ):
        """
        :param x: The input signal. A 1D array.
        :param y: The associated output from the model. A 1D array.
        :param nx: The number of samples required as input for the model. For example,
            for a ConvNet, this would be the receptive field.
        :param ny: How many samples to provide as the output array for a single "datum".
            It's usually more computationally-efficient to provide a larger `ny` than 1
            so that the forward pass can process more audio all at once. However, this
            shouldn't be too large or else you won't be able to provide a large batch
            size (where each input-output pair could be something substantially
            different and improve batch diversity).
        :param start: [DEPRECATED; use start_samples instead.] In samples; clip x and y
            at this point. Negative values are taken from the end of the audio.
        :param stop: [DEPRECATED; use stop_samples instead.] In samples; clip x and y at
            this point. Negative values are taken from the end of the audio.
        :param start_samples: Clip x and y at this point. Negative values are taken from
            the end of the audio.
        :param stop: Clip x and y at this point. Negative values are taken from the end
            of the audio.
        :param start_seconds: Clip x and y at this point. Negative values are taken from
            the end of the audio. Requires providing `sample_rate`.
        :param stop_seconds: Clip x and y at this point. Negative values are taken from
            the end of the audio. Requires providing `sample_rate`.
        :param delay: In samples. Positive means we get rid of the start of x, end of y
            (i.e. we are correcting for an alignment error in which y is delayed behind
            x). Only integer delays are supported.
        :param y_scale: Multiplies the output signal by a factor (e.g. if the data are
            too quiet).
        :param input_gain: In dB. If the input signal wasn't fed to the amp at unity
            gain, you can indicate the gain here. The data set will multiply the raw
            audio file by the specified gain so that the true input signal amplitude
            experienced by the signal chain will be provided as input to the model. If
            you are using a reamping setup, you can estimate this by reamping a
            completely dry signal (i.e. connecting the interface output directly back
            into the input with which the guitar was originally recorded.)
        :param sample_rate: Sample rate for the data
        :param require_input_pre_silence: If provided, require that this much time (in
            seconds) preceding the start of the data set (`start`) have a silent input.
            If it's not, then raise an exception because the output due to it will leak
            into the data set that we're trying to use. If `None`, don't assert.
        """
        self._validate_x_y(x, y)
        self._sample_rate = sample_rate
        start, stop = self._validate_start_stop(
            x,
            y,
            start,
            stop,
            start_samples,
            stop_samples,
            start_seconds,
            stop_seconds,
            self.sample_rate,
        )
        if require_input_pre_silence is not None:
            self._validate_preceding_silence(
                x, start, require_input_pre_silence, self.sample_rate
            )
        x, y = [z[start:stop] for z in (x, y)]
        if delay is not None and delay != 0:
            x, y = self._apply_delay(x, y, delay)
        x_scale = 10.0 ** (input_gain / 20.0)
        x = x * x_scale
        y = y * y_scale
        self._x_path = x_path
        self._y_path = y_path
        self._validate_inputs_after_processing(x, y, nx, ny)
        self._x = x
        self._y = y
        self._nx = nx
        self._ny = ny if ny is not None else len(x) - nx + 1

    def __getitem__(self, idx: int) -> _Tuple[_torch.Tensor, _torch.Tensor]:
        """
        :return:
            Input (NX+NY-1,)
            Output (NY,)
        """
        if idx >= len(self):
            raise IndexError(f"Attempted to access datum {idx}, but len is {len(self)}")
        i = idx * self._ny
        j = i + self.y_offset
        return self.x[i : i + self._nx + self._ny - 1], self.y[j : j + self._ny]

    def __len__(self) -> int:
        n = len(self.x)
        # If ny were 1
        single_pairs = n - self._nx + 1
        return single_pairs // self._ny

    @property
    def nx(self) -> int:
        return self._nx

    @property
    def ny(self) -> int:
        return self._ny

    @property
    def sample_rate(self) -> _Optional[float]:
        return self._sample_rate

    @property
    def x(self) -> _torch.Tensor:
        """
        The input audio data

        :return: (N,)
        """
        return self._x

    @property
    def y(self) -> _torch.Tensor:
        """
        The output audio data

        :return: (N,)
        """
        return self._y

    @property
    def y_offset(self) -> int:
        return self._nx - 1

    @classmethod
    def parse_config(cls, config):
        """
        :param config:
            Must contain:
                x_path (path-like)
                y_path (path-like)
            May contain:
                sample_rate (int)
                y_preroll (int)
                allow_unequal_lengths (bool)
            Must NOT contain:
                x (torch.Tensor) - loaded from x_path
                y (torch.Tensor) - loaded from y_path
            Everything else is passed on to __init__
        """
        config = _deepcopy(config)
        sample_rate = config.pop("sample_rate", None)
        x, x_wavinfo = wav_to_tensor(config.pop("x_path"), info=True, rate=sample_rate)
        sample_rate = x_wavinfo.rate
        if config.pop("allow_unequal_lengths", False):
            y = wav_to_tensor(
                config.pop("y_path"),
                rate=sample_rate,
                preroll=config.pop("y_preroll", None),
                required_wavinfo=x_wavinfo,
            )
            # Truncate to the shorter of the two
            if len(x) == 0:
                raise DataError("Input is zero-length!")
            if len(y) == 0:
                raise DataError("Output is zero-length!")
            n = min(len(x), len(y))
            if n < len(x):
                print(f"Truncating input to {_sample_to_time(n, sample_rate)}")
            if n < len(y):
                print(f"Truncating output to {_sample_to_time(n, sample_rate)}")
            x, y = [z[:n] for z in (x, y)]
        else:
            try:
                y = wav_to_tensor(
                    config.pop("y_path"),
                    rate=sample_rate,
                    preroll=config.pop("y_preroll", None),
                    required_shape=(len(x), 1),
                    required_wavinfo=x_wavinfo,
                )
            except AudioShapeMismatchError as e:
                # Really verbose message since users see this.
                x_samples, x_channels = e.shape_expected
                y_samples, y_channels = e.shape_actual
                msg = "Your audio files aren't the same shape as each other!"
                if x_channels != y_channels:
                    channels_to_stereo_mono = {1: "mono", 2: "stereo"}
                    msg += f"\n * The input is {channels_to_stereo_mono[x_channels]}, but the output is {channels_to_stereo_mono[y_channels]}!"
                if x_samples != y_samples:
                    msg += f"\n * The input is {_sample_to_time(x_samples, sample_rate)} long"
                    msg += f"\n * The output is {_sample_to_time(y_samples, sample_rate)} long"
                    msg += f"\n\nOriginal exception:\n{e}"
                raise DataError(msg)
        return {"x": x, "y": y, "sample_rate": sample_rate, **config}

    @classmethod
    def _apply_delay(
        cls,
        x: _torch.Tensor,
        y: _torch.Tensor,
        delay: _Union[int, float],
    ) -> _Tuple[_torch.Tensor, _torch.Tensor]:
        # Check for floats that could be treated like ints (simpler algorithm)
        if isinstance(delay, float) and int(delay) == delay:
            delay = int(delay)
        if isinstance(delay, int):
            return cls._apply_delay_int(x, y, delay)
        else:
            raise TypeError(type(delay))

    @classmethod
    def _apply_delay_int(
        cls, x: _torch.Tensor, y: _torch.Tensor, delay: int
    ) -> _Tuple[_torch.Tensor, _torch.Tensor]:
        if delay > 0:
            x = x[:-delay]
            y = y[delay:]
        elif delay < 0:
            x = x[-delay:]
            y = y[:delay]
        return x, y

    @classmethod
    def _validate_start_stop(
        cls,
        x: _torch.Tensor,
        y: _torch.Tensor,
        start: _Optional[int] = None,
        stop: _Optional[int] = None,
        start_samples: _Optional[int] = None,
        stop_samples: _Optional[int] = None,
        start_seconds: _Optional[_Union[int, float]] = None,
        stop_seconds: _Optional[_Union[int, float]] = None,
        sample_rate: _Optional[int] = None,
    ) -> _Tuple[_Optional[int], _Optional[int]]:
        """
        Parse the requested start and stop trim points.

        These may be valid indices in Python, but probably point to invalid usage, so
        we will raise an exception if something fishy is going on (e.g. starting after
        the end of the file, etc)

        :return: parsed start/stop (if valid).
        """

        def parse_start_stop(s, samples, seconds, rate):
            # Assumes validated inputs
            if s is not None:
                return s
            if samples is not None:
                return samples
            if seconds is not None:
                return int(seconds * rate)
            # else
            return None

        # Resolve different ways of asking for start/stop...
        if start is not None:
            logger.warning("Using `start` is deprecated; use `start_samples` instead.")
        if start is not None:
            logger.warning("Using `stop` is deprecated; use `start_samples` instead.")
        if (
            int(start is not None)
            + int(start_samples is not None)
            + int(start_seconds is not None)
            >= 2
        ):
            raise ValueError(
                "More than one start provided. Use only one of `start`, `start_samples`, or `start_seconds`!"
            )
        if (
            int(stop is not None)
            + int(stop_samples is not None)
            + int(stop_seconds is not None)
            >= 2
        ):
            raise ValueError(
                "More than one stop provided. Use only one of `stop`, `stop_samples`, or `stop_seconds`!"
            )
        if start_seconds is not None and sample_rate is None:
            raise ValueError(
                "Provided `start_seconds` without sample rate; cannot resolve into samples!"
            )
        if stop_seconds is not None and sample_rate is None:
            raise ValueError(
                "Provided `stop_seconds` without sample rate; cannot resolve into samples!"
            )

        # By this point, we should have a valid, unambiguous way of asking.
        start = parse_start_stop(start, start_samples, start_seconds, sample_rate)
        stop = parse_start_stop(stop, stop_samples, stop_seconds, sample_rate)
        # And only use start/stop from this point.

        # We could do this whole thing with `if len(x[start: stop]==0`, but being more
        # explicit makes the error messages better for users.
        if start is None and stop is None:
            return start, stop
        if len(x) != len(y):
            raise ValueError(
                f"Input and output are different length. Input has {len(x)} samples, "
                f"and output has {len(y)}"
            )
        n = len(x)
        if start is not None:
            # Start after the files' end?
            if start >= n:
                raise StartError(
                    f"Arrays are only {n} samples long, but start was provided as {start}, "
                    "which is beyond the end of the array!"
                )
            # Start before the files' beginning?
            if start < -n:
                raise StartError(
                    f"Arrays are only {n} samples long, but start was provided as {start}, "
                    "which is before the beginning of the array!"
                )
        if stop is not None:
            # Stop after the files' end?
            if stop > n:
                raise StopError(
                    f"Arrays are only {n} samples long, but stop was provided as {stop}, "
                    "which is beyond the end of the array!"
                )
            # Start before the files' beginning?
            if stop <= -n:
                raise StopError(
                    f"Arrays are only {n} samples long, but stop was provided as {stop}, "
                    "which is before the beginning of the array!"
                )
        # Just in case...
        if len(x[start:stop]) == 0:
            raise StartStopError(
                f"Array length {n} with start={start} and stop={stop} would get "
                "rid of all of the data!"
            )
        return start, stop

    @classmethod
    def _validate_x_y(self, x, y):
        if len(x) != len(y):
            raise XYError(
                f"Input and output aren't the same lengths! ({len(x)} vs {len(y)})"
            )
        # TODO channels
        n = len(x)
        if n == 0:
            raise XYError("Input and output are empty!")

    def _validate_inputs_after_processing(self, x, y, nx, ny):
        assert x.ndim == 1
        assert y.ndim == 1
        assert len(x) == len(y)
        if nx > len(x):
            raise RuntimeError(  # TODO XYError?
                f"Input of length {len(x)}, but receptive field is {nx}."
            )
        if ny is not None:
            assert ny <= len(y) - nx + 1
        if _torch.abs(y).max() >= 1.0:
            msg = "Output clipped."
            if self._y_path is not None:
                msg += f"Source is {self._y_path}"
            raise ValueError(msg)

    @classmethod
    def _validate_preceding_silence(
        cls,
        x: _torch.Tensor,
        start: _Optional[int],
        silent_seconds: float,
        sample_rate: _Optional[float],
    ):
        """
        Make sure that the input is silent before the starting index.
        If it's not, then the output from that non-silent input will leak into the data
        set and couldn't be predicted!

        This assumes that silence is indeed required. If it's not, then don't call this!

        See: Issue #252

        :param x: Input
        :param start: Where the data starts
        :param silent_samples: How many are expected to be silent
        """
        if sample_rate is None:
            raise ValueError(
                f"Pre-silence was required for {silent_seconds} seconds, but no sample "
                "rate was provided!"
            )
        silent_samples = int(silent_seconds * sample_rate)
        if start is None:
            return
        raw_check_start = start - silent_samples
        check_start = max(raw_check_start, 0) if start >= 0 else min(raw_check_start, 0)
        check_end = start
        if not _torch.all(x[check_start:check_end] == 0.0):
            raise XYError(
                f"Input provided isn't silent for at least {silent_samples} samples "
                "before the starting index. Responses to this non-silent input may "
                "leak into the dataset!"
            )


class ConcatDatasetValidationError(ValueError):
    """
    Error raised when a ConcatDataset fails validation
    """

    pass


class ConcatDataset(AbstractDataset, _InitializableFromConfig):
    def __init__(self, datasets: _Sequence[Dataset], flatten=True):
        if flatten:
            datasets = self._flatten_datasets(datasets)
        self._validate_datasets(datasets)
        self._datasets = datasets
        self._lookup = self._make_lookup()

    def __getitem__(self, idx: int) -> _Tuple[_torch.Tensor, _torch.Tensor]:
        i, j = self._lookup[idx]
        return self.datasets[i][j]

    def __len__(self) -> int:
        """
        How many data sets are in this data set
        """
        return sum(len(d) for d in self._datasets)

    @property
    def datasets(self):
        return self._datasets

    @property
    def nx(self) -> int:
        # Validated at initialization
        return self.datasets[0].nx

    @property
    def ny(self) -> int:
        # Validated at initialization
        return self.datasets[0].ny

    @property
    def sample_rate(self) -> _Optional[float]:
        # This is validated to be consistent across datasets during initialization
        return self.datasets[0].sample_rate

    @classmethod
    def parse_config(cls, config):
        init = _dataset_init_registry[config.get("type", "dataset")]
        return {
            "datasets": tuple(
                init(c) for c in _tqdm(config["dataset_configs"], desc="Loading data")
            )
        }

    def _flatten_datasets(self, datasets):
        """
        If any dataset is a ConcatDataset, pull it out
        """
        flattened = []
        for d in datasets:
            if isinstance(d, ConcatDataset):
                flattened.extend(d.datasets)
            else:
                flattened.append(d)
        return flattened

    def _make_lookup(self):
        """
        For faster __getitem__
        """
        lookup = {}
        offset = 0
        j = 0  # Dataset index
        for i in range(len(self)):
            if offset == len(self.datasets[j]):
                offset -= len(self.datasets[j])
                j += 1
            lookup[i] = (j, offset)
            offset += 1
        # Assert that we got to the last data set
        if j != len(self.datasets) - 1:
            raise RuntimeError(
                f"During lookup population, didn't get to the last dataset (index "
                f"{len(self.datasets)-1}). Instead index ended at {j}."
            )
        if offset != len(self.datasets[-1]):
            raise RuntimeError(
                "During lookup population, didn't end at the index of the last datum "
                f"in the last dataset. Expected index {len(self.datasets[-1])}, got "
                f"{offset} instead."
            )
        return lookup

    @classmethod
    def _validate_datasets(cls, datasets: _Sequence[Dataset]):
        # Ensure that a couple attrs are consistent across the sub-datasets.
        Reference = _namedtuple("Reference", ("index", "val"))
        references = {name: None for name in ("nx", "ny", "sample_rate")}
        for i, d in enumerate(datasets):
            for name in references.keys():
                this_val = getattr(d, name)
                if references[name] is None:
                    references[name] = Reference(i, this_val)

                if this_val != references[name].val:
                    raise ConcatDatasetValidationError(
                        f"Mismatch between {name} of datasets {references[name].index} "
                        f"({references[name].val}) and {i} ({this_val})"
                    )


_dataset_init_registry = {"dataset": Dataset.init_from_config}


def register_dataset_initializer(
    name: str, constructor: _Callable[[_Any], AbstractDataset], overwrite=False
):
    """
    If you have other data set types, you can register their initializer by name using
    this.

    For example, the basic NAM is registered by default under the name "default", but if
    it weren't, you could register it like this:

    >>> from nam import data
    >>> data.register_dataset_initializer("parametric", MyParametricDataset.init_from_config)

    :param name: The name that'll be used in the config to ask for the data set type
    :param constructor: The constructor that'll be fed the config.
    """
    if name in _dataset_init_registry and not overwrite:
        raise KeyError(
            f"A constructor for dataset name '{name}' is already registered!"
        )
    _dataset_init_registry[name] = constructor


def init_dataset(config, split: Split) -> AbstractDataset:
    name = config.get("type", "dataset")
    base_config = config[split.value]
    common = config.get("common", {})
    if isinstance(base_config, dict):
        init = _dataset_init_registry[name]
        return init({**common, **base_config})
    elif isinstance(base_config, list):
        return ConcatDataset.init_from_config(
            {
                "type": name,
                "dataset_configs": [{**common, **c} for c in base_config],
            }
        )<|MERGE_RESOLUTION|>--- conflicted
+++ resolved
@@ -33,10 +33,7 @@
     InitializableFromConfig as _InitializableFromConfig,
     WithTeardown as _WithTeardown,
 )
-<<<<<<< HEAD
-=======
 from ._handshake import HandshakeError as _HandshakeError
->>>>>>> 8cf25801
 
 logger = _logging.getLogger(__name__)
 
