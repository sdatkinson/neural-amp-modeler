# File: core.py
# Created Date: Tuesday December 20th 2022
# Author: Steven Atkinson (steven@atkinson.mn)

"""
The core of the "simplified trainer"

Used by the GUI and Colab trainers.
"""

import hashlib as _hashlib
import tkinter as _tk
from copy import deepcopy as _deepcopy
from enum import Enum as _Enum
from functools import partial as _partial
from pathlib import Path as _Path
from time import time as _time
from typing import (
    Dict as _Dict,
    NamedTuple as _NamedTuple,
    Optional as _Optional,
    Sequence as _Sequence,
    Tuple as _Tuple,
    Union as _Union,
)

import matplotlib.pyplot as _plt
import numpy as _np
import pytorch_lightning as _pl
import torch as _torch
from pydantic import BaseModel as _BaseModel
from pytorch_lightning.utilities.warnings import (
    PossibleUserWarning as _PossibleUserWarning,
)
from torch.utils.data import DataLoader as _DataLoader

from ..data import (
    AbstractDataset as _AbstractDataset,
    DataError as _DataError,
    Split as _Split,
    init_dataset as _init_dataset,
    wav_to_np as _wav_to_np,
    wav_to_tensor as _wav_to_tensor,
)
from ..models.exportable import Exportable as _Exportable
from ..models.losses import esr as _ESR
from ..models.metadata import UserMetadata as _UserMetadata
from ..util import filter_warnings as _filter_warnings
from ._version import PROTEUS_VERSION as _PROTEUS_VERSION, Version as _Version
from .lightning_module import LightningModule as _LightningModule
from . import metadata as _metadata

# Training using the simplified trainers in NAM is done at 48k.
STANDARD_SAMPLE_RATE = 48_000.0
# Default number of output samples per datum.
_NY_DEFAULT = 8192


class Architecture(_Enum):
    STANDARD = "standard"
    LITE = "lite"
    FEATHER = "feather"
    NANO = "nano"


class _InputValidationError(ValueError):
    pass


def _detect_input_version(input_path) -> _Tuple[_Version, bool]:
    """
    Check to see if the input matches any of the known inputs

    :return: version, strong match
    """

    def detect_strong(input_path) -> _Optional[_Version]:
        def assign_hash(path):
            # Use this to create hashes for new files
            md5 = _hashlib.md5()
            buffer_size = 65536
            with open(path, "rb") as f:
                while True:
                    data = f.read(buffer_size)
                    if not data:
                        break
                    md5.update(data)
            file_hash = md5.hexdigest()
            return file_hash

        file_hash = assign_hash(input_path)
        print(f"Strong hash: {file_hash}")

        version = {
            "4d54a958861bf720ec4637f43d44a7ef": _Version(1, 0, 0),
            "7c3b6119c74465f79d96c761a0e27370": _Version(1, 1, 1),
            "ede3b9d82135ce10c7ace3bb27469422": _Version(2, 0, 0),
            "36cd1af62985c2fac3e654333e36431e": _Version(3, 0, 0),
            "80e224bd5622fd6153ff1fd9f34cb3bd": _PROTEUS_VERSION,
        }.get(file_hash)
        if version is None:
            print(
                f"Provided input file {input_path} does not strong-match any known "
                "standard input files."
            )
        return version

    def detect_weak(input_path) -> _Optional[_Version]:
        def assign_hash(path):
            Hash = _Optional[str]
            Hashes = _Tuple[Hash, Hash]

            def _hash(x: _np.ndarray) -> str:
                return _hashlib.md5(x).hexdigest()

            def assign_hashes_v1(path) -> Hashes:
                # Use this to create recognized hashes for new files
                x, info = _wav_to_np(path, info=True)
                rate = info.rate
                if rate != _V1_DATA_INFO.rate:
                    return None, None
                # Times of intervals, in seconds
                t_blips = _V1_DATA_INFO.t_blips
                t_sweep = 3 * rate
                t_white = 3 * rate
                t_validation = _V1_DATA_INFO.t_validate
                # v1 and v2 start with 1 blips, sine sweeps, and white noise
                start_hash = _hash(x[: t_blips + t_sweep + t_white])
                # v1 ends with validation signal
                end_hash = _hash(x[-t_validation:])
                return start_hash, end_hash

            def assign_hashes_v2(path) -> Hashes:
                # Use this to create recognized hashes for new files
                x, info = _wav_to_np(path, info=True)
                rate = info.rate
                if rate != _V2_DATA_INFO.rate:
                    return None, None
                # Times of intervals, in seconds
                t_blips = _V2_DATA_INFO.t_blips
                t_sweep = 3 * rate
                t_white = 3 * rate
                t_validation = _V1_DATA_INFO.t_validate
                # v1 and v2 start with 1 blips, sine sweeps, and white noise
                start_hash = _hash(x[: (t_blips + t_sweep + t_white)])
                # v2 ends with 2x validation & blips
                end_hash = _hash(x[-(2 * t_validation + t_blips) :])
                return start_hash, end_hash

            def assign_hashes_v3(path) -> Hashes:
                # Use this to create recognized hashes for new files
                x, info = _wav_to_np(path, info=True)
                rate = info.rate
                if rate != _V3_DATA_INFO.rate:
                    return None, None
                # Times of intervals, in seconds
                # See below.
                end_of_start_interval = 17 * rate  # Start at 0
                start_of_end_interval = -9 * rate
                start_hash = _hash(x[:end_of_start_interval])
                end_hash = _hash(x[start_of_end_interval:])
                return start_hash, end_hash

            def assign_hash_v4(path) -> Hash:
                # Use this to create recognized hashes for new files
                x, info = _wav_to_np(path, info=True)
                rate = info.rate
                if rate != _V4_DATA_INFO.rate:
                    return None
                # I don't care about anything in the file except the starting blip and
                start_hash = _hash(x[: int(1 * _V4_DATA_INFO.rate)])
                return start_hash

            start_hash_v1, end_hash_v1 = assign_hashes_v1(path)
            start_hash_v2, end_hash_v2 = assign_hashes_v2(path)
            start_hash_v3, end_hash_v3 = assign_hashes_v3(path)
            hash_v4 = assign_hash_v4(path)
            return (
                start_hash_v1,
                end_hash_v1,
                start_hash_v2,
                end_hash_v2,
                start_hash_v3,
                end_hash_v3,
                hash_v4,
            )

        (
            start_hash_v1,
            end_hash_v1,
            start_hash_v2,
            end_hash_v2,
            start_hash_v3,
            end_hash_v3,
            hash_v4,
        ) = assign_hash(input_path)
        print(
            "Weak hashes:\n"
            f" Start (v1) : {start_hash_v1}\n"
            f" End (v1)   : {end_hash_v1}\n"
            f" Start (v2) : {start_hash_v2}\n"
            f" End (v2)   : {end_hash_v2}\n"
            f" Start (v3) : {start_hash_v3}\n"
            f" End (v3)   : {end_hash_v3}\n"
            f" Proteus    : {hash_v4}\n"
        )

        # Check for matches, starting with most recent. Proteus last since its match is
        # the most permissive.
        version = {
            (
                "dadb5d62f6c3973a59bf01439799809b",
                "8458126969a3f9d8e19a53554eb1fd52",
            ): _Version(3, 0, 0)
        }.get((start_hash_v3, end_hash_v3))
        if version is not None:
            return version
        version = {
            (
                "1c4d94fbcb47e4d820bef611c1d4ae65",
                "28694e7bf9ab3f8ae6ef86e9545d4663",
            ): _Version(2, 0, 0)
        }.get((start_hash_v2, end_hash_v2))
        if version is not None:
            return version
        version = {
            (
                "bb4e140c9299bae67560d280917eb52b",
                "9b2468fcb6e9460a399fc5f64389d353",
            ): _Version(
                1, 0, 0
            ),  # FIXME!
            (
                "9f20c6b5f7fef68dd88307625a573a14",
                "8458126969a3f9d8e19a53554eb1fd52",
            ): _Version(1, 1, 1),
        }.get((start_hash_v1, end_hash_v1))
        if version is not None:
            return version
        version = {"46151c8030798081acc00a725325a07d": _PROTEUS_VERSION}.get(hash_v4)
        return version

    version = detect_strong(input_path)
    if version is not None:
        strong_match = True
        return version, strong_match
    print("Falling back to weak-matching...")
    version = detect_weak(input_path)
    if version is None:
        raise _InputValidationError(
            f"Input file at {input_path} cannot be recognized as any known version!"
        )
    strong_match = False

    return version, strong_match


class _DataInfo(_BaseModel):
    """
    :param major_version: Data major version
    """

    major_version: int
    rate: _Optional[float]
    t_blips: int
    first_blips_start: int
    t_validate: int
    train_start: int
    validation_start: int
    noise_interval: _Tuple[int, int]
    blip_locations: _Sequence[_Sequence[int]]


_V1_DATA_INFO = _DataInfo(
    major_version=1,
    rate=STANDARD_SAMPLE_RATE,
    t_blips=48_000,
    first_blips_start=0,
    t_validate=432_000,
    train_start=0,
    validation_start=-432_000,
    noise_interval=(0, 6000),
    blip_locations=((12_000, 36_000),),
)
# V2:
# (0:00-0:02) Blips at 0:00.5 and 0:01.5
# (0:02-0:05) Chirps
# (0:05-0:07) Noise
# (0:07-2:50.5) General training data
# (2:50.5-2:51) Silence
# (2:51-3:00) Validation 1
# (3:00-3:09) Validation 2
# (3:09-3:11) Blips at 3:09.5 and 3:10.5
_V2_DATA_INFO = _DataInfo(
    major_version=2,
    rate=STANDARD_SAMPLE_RATE,
    t_blips=96_000,
    first_blips_start=0,
    t_validate=432_000,
    train_start=0,
    validation_start=-960_000,  # 96_000 + 2 * 432_000
    noise_interval=(12_000, 18_000),
    blip_locations=((24_000, 72_000), (-72_000, -24_000)),
)
# V3:
# (0:00-0:09) Validation 1
# (0:09-0:10) Silence
# (0:10-0:12) Blips at 0:10.5 and 0:11.5
# (0:12-0:15) Chirps
# (0:15-0:17) Noise
# (0:17-3:00.5) General training data
# (3:00.5-3:01) Silence
# (3:01-3:10) Validation 2
_V3_DATA_INFO = _DataInfo(
    major_version=3,
    rate=STANDARD_SAMPLE_RATE,
    t_blips=96_000,
    first_blips_start=480_000,
    t_validate=432_000,
    train_start=480_000,
    validation_start=-432_000,
    noise_interval=(492_000, 498_000),
    blip_locations=((504_000, 552_000),),
)
# V4 (aka GuitarML Proteus)
# https://github.com/GuitarML/Releases/releases/download/v1.0.0/Proteus_Capture_Utility.zip
# * 44.1k
# * Odd length...
# * There's a blip on sample zero. This has to be ignored or else over-compensated
#   latencies will come out wrong!
# (0:00-0:01) Blips at 0:00.0 and 0:00.5
# (0:01-0:09) Sine sweeps
# (0:09-0:17) White noise
# (0:17:0.20) Rising white noise (to 0:20.333 appx)
# (0:20-3:30.858) General training data (ends on sample 9,298,872)
# I'm arbitrarily assigning the last 10 seconds as validation data.
_V4_DATA_INFO = _DataInfo(
    major_version=4,
    rate=44_100.0,
    t_blips=44_099,  # Need to ignore the first blip!
    first_blips_start=1,  # Need to ignore the first blip!
    t_validate=441_000,
    # Blips are problematic for training because they don't have preceding silence
    train_start=44_100,
    validation_start=-441_000,
    noise_interval=(6_000, 12_000),
    blip_locations=((22_050,),),
)

_DELAY_CALIBRATION_ABS_THRESHOLD = 0.0003
_DELAY_CALIBRATION_REL_THRESHOLD = 0.001
_DELAY_CALIBRATION_SAFETY_FACTOR = 1  # Might be able to make this zero...


def _warn_lookaheads(indices: _Sequence[int]) -> str:
    return (
        f"WARNING: delays from some blips ({','.join([str(i) for i in indices])}) are "
        "at the minimum value possible. This usually means that something is "
        "wrong with your data. Check if training ends with a poor result!"
    )


def _calibrate_latency_v_all(
    data_info: _DataInfo,
    y,
    abs_threshold=_DELAY_CALIBRATION_ABS_THRESHOLD,
    rel_threshold=_DELAY_CALIBRATION_REL_THRESHOLD,
    safety_factor=_DELAY_CALIBRATION_SAFETY_FACTOR,
) -> _metadata.LatencyCalibration:
    """
    Calibrate the delay in teh input-output pair based on blips.
    This only uses the blips in the first set of blip locations!

    :param y: The output audio, in complete.
    """

    def report_any_latency_warnings(
        delays: _Sequence[int],
    ) -> _metadata.LatencyCalibrationWarnings:
        # Warnings associated with any single delay:

        if len(delays) == 0:
            return _metadata.LatencyCalibrationWarnings(
                matches_lookahead=False,
                disagreement_too_high=False,
                not_detected=True,
            )

        # "Lookahead warning": if the delay is equal to the lookahead, then it's
        # probably an error.
        lookahead_warnings = [i for i, d in enumerate(delays, 1) if d == -lookahead]
        matches_lookahead = len(lookahead_warnings) > 0
        if matches_lookahead:
            print(_warn_lookaheads(lookahead_warnings))

        # Ensemble warnings

        # If they're _really_ different, then something might be wrong.
        max_disagreement_threshold = 20
        max_disagreement_too_high = (
            _np.max(delays) - _np.min(delays) >= max_disagreement_threshold
        )
        if max_disagreement_too_high:
            print(
                "WARNING: Latencies are anomalously different from each other (more "
                f"than {max_disagreement_threshold} samples). If this model turns out "
                "badly, then you might need to provide the latency manually."
            )

        return _metadata.LatencyCalibrationWarnings(
            matches_lookahead=matches_lookahead,
            disagreement_too_high=max_disagreement_too_high,
            not_detected=False,
        )

    lookahead = 1_000
    lookback = 10_000
    # Calibrate the level for the trigger:
    y = y[data_info.first_blips_start : data_info.first_blips_start + data_info.t_blips]
    background_level = _np.max(
        _np.abs(
            y[
                data_info.noise_interval[0]
                - data_info.first_blips_start : data_info.noise_interval[1]
                - data_info.first_blips_start
            ]
        )
    )
    trigger_threshold = max(
        background_level + abs_threshold,
        (1.0 + rel_threshold) * background_level,
    )

    y_scans = []
    for blip_index, i_abs in enumerate(data_info.blip_locations[0], 1):
        # Relative to start of the data
        i_rel = i_abs - data_info.first_blips_start
        start_looking = i_rel - lookahead
        stop_looking = i_rel + lookback
        y_scans.append(y[start_looking:stop_looking])
    y_scan_average = _np.mean(_np.stack(y_scans), axis=0)
    triggered = _np.where(_np.abs(y_scan_average) > trigger_threshold)[0]
    if len(triggered) == 0:
        msg = (
            "No response activated the trigger in response to input spikes. "
            "Is something wrong with the reamp?"
        )
        print(msg)
        print("SHARE THIS PLOT IF YOU ASK FOR HELP")
        _plt.figure()
        _plt.plot(
            _np.arange(-lookahead, lookback),
            y_scan_average,
            color="C0",
            label="Signal average",
        )
        for y_scan in y_scans:
            _plt.plot(_np.arange(-lookahead, lookback), y_scan, color="C0", alpha=0.2)
        _plt.axvline(x=0, color="C1", linestyle="--", label="Trigger")
        _plt.axhline(y=-trigger_threshold, color="k", linestyle="--", label="Threshold")
        _plt.axhline(y=trigger_threshold, color="k", linestyle="--")
        _plt.xlim((-lookahead, lookback))
        _plt.xlabel("Samples")
        _plt.ylabel("Response")
        _plt.legend()
        _plt.title("SHARE THIS PLOT IF YOU ASK FOR HELP")
        _plt.show()
        delays = []
        recommended = None

    else:
        delay = triggered[0] + start_looking - i_rel
        delays = [delay]
        recommended = delay - safety_factor
        print(f"Delay based on average is {delay}")
        print(
            f"After aplying safety factor of {safety_factor}, the final delay is "
            f"{recommended}"
        )

    warnings = report_any_latency_warnings(delays)

<<<<<<< HEAD
    delay_post_safety_factor = delay - safety_factor
    print(
        f"After applying safety factor of {safety_factor}, the final delay is "
        f"{delay_post_safety_factor}"
    )
=======
>>>>>>> 17bef0e5
    return _metadata.LatencyCalibration(
        algorithm_version=1,
        delays=delays,
        safety_factor=safety_factor,
        recommended=recommended,
        warnings=warnings,
    )

_calibrate_latency_v1 = _partial(_calibrate_latency_v_all, _V1_DATA_INFO)
_calibrate_latency_v2 = _partial(_calibrate_latency_v_all, _V2_DATA_INFO)
_calibrate_latency_v3 = _partial(_calibrate_latency_v_all, _V3_DATA_INFO)
_calibrate_latency_v4 = _partial(_calibrate_latency_v_all, _V4_DATA_INFO)


def _plot_latency_v_all(
    data_info: _DataInfo, latency: int, input_path: str, output_path: str, _nofail=True
):
    print("Plotting the latency for manual inspection...")
    x = _wav_to_np(input_path)[
        data_info.first_blips_start : data_info.first_blips_start + data_info.t_blips
    ]
    y = _wav_to_np(output_path)[
        data_info.first_blips_start : data_info.first_blips_start + data_info.t_blips
    ]
    # Only get the blips we really want.
    i = _np.where(_np.abs(x) > 0.5 * _np.abs(x).max())[0]
    if len(i) == 0:
        print("Failed to find the spike in the input file.")
        print(
            "Plotting the input and output; there should be spikes at around the "
            "marked locations."
        )
        t = _np.arange(
            data_info.first_blips_start, data_info.first_blips_start + data_info.t_blips
        )
        expected_spikes = data_info.blip_locations[0]  # For v1 specifically
        fig, axs = _plt.subplots(len((x, y)), 1)
        for ax, curve in zip(axs, (x, y)):
            ax.plot(t, curve)
            [ax.axvline(x=es, color="C1", linestyle="--") for es in expected_spikes]
        _plt.show()
        if _nofail:
            raise RuntimeError("Failed to plot delay")
    else:
        _plt.figure()
        di = 20
        # V1's got not a spike but a longer plateau; take the front of it.
        if data_info.major_version == 1:
            i = [i[0]]
        for e, ii in enumerate(i, 1):
            _plt.plot(
                _np.arange(-di, di),
                y[ii - di + latency : ii + di + latency],
                ".-",
                label=f"Output {e}",
            )
        _plt.axvline(x=0, linestyle="--", color="k")
        _plt.legend()
        _plt.show()  # This doesn't freeze the notebook


_plot_latency_v1 = _partial(_plot_latency_v_all, _V1_DATA_INFO)
_plot_latency_v2 = _partial(_plot_latency_v_all, _V2_DATA_INFO)
_plot_latency_v3 = _partial(_plot_latency_v_all, _V3_DATA_INFO)
_plot_latency_v4 = _partial(_plot_latency_v_all, _V4_DATA_INFO)


def _analyze_latency(
    user_latency: _Optional[int],
    input_version: _Version,
    input_path: str,
    output_path: str,
    silent: bool = False,
) -> _metadata.Latency:
    """
    :param is_proteus: Forget the version; d
    """
    if input_version.major == 1:
        calibrate, plot = _calibrate_latency_v1, _plot_latency_v1
    elif input_version.major == 2:
        calibrate, plot = _calibrate_latency_v2, _plot_latency_v2
    elif input_version.major == 3:
        calibrate, plot = _calibrate_latency_v3, _plot_latency_v3
    elif input_version.major == 4:
        calibrate, plot = _calibrate_latency_v4, _plot_latency_v4
    else:
        raise NotImplementedError(
            f"Input calibration not implemented for input version {input_version}"
        )
    if user_latency is not None:
        print(f"Delay is specified as {user_latency}")
    calibration_output = calibrate(_wav_to_np(output_path))
    if not silent and calibration_output.recommended is not None:
        plot(calibration_output.recommended, input_path, output_path)

    return _metadata.Latency(manual=user_latency, calibration=calibration_output)


def get_lstm_config(architecture):
    return {
        Architecture.STANDARD: {
            "num_layers": 1,
            "hidden_size": 24,
            "train_burn_in": 4096,
            "train_truncate": 512,
        },
        Architecture.LITE: {
            "num_layers": 2,
            "hidden_size": 8,
            "train_burn_in": 4096,
            "train_truncate": 512,
        },
        Architecture.FEATHER: {
            "num_layers": 1,
            "hidden_size": 16,
            "train_burn_in": 4096,
            "train_truncate": 512,
        },
        Architecture.NANO: {
            "num_layers": 1,
            "hidden_size": 12,
            "train_burn_in": 4096,
            "train_truncate": 512,
        },
    }[architecture]


def _check_v1(*args, **kwargs) -> _metadata.DataChecks:
    return _metadata.DataChecks(version=1, passed=True)


def _esr_validation_replicate_msg(threshold: float) -> str:
    return (
        f"Validation replicates have a self-ESR of over {threshold}. "
        "Your gear doesn't sound like itself when played twice!\n\n"
        "Possible causes:\n"
        " * Your signal chain is too noisy.\n"
        " * There's a time-based effect (chorus, delay, reverb) turned on.\n"
        " * Some knob got moved while reamping.\n"
        " * You started reamping before the amp had time to warm up fully."
    )


def _check_v2(
    input_path, output_path, delay: int, silent: bool
) -> _metadata.DataChecks:
    with _torch.no_grad():
        print("V2 checks...")
        rate = _V2_DATA_INFO.rate
        y = _wav_to_tensor(output_path, rate=rate)
        t_blips = _V2_DATA_INFO.t_blips
        t_validate = _V2_DATA_INFO.t_validate
        y_val_1 = y[-(t_blips + 2 * t_validate) : -(t_blips + t_validate)]
        y_val_2 = y[-(t_blips + t_validate) : -t_blips]
        esr_replicate = _ESR(y_val_1, y_val_2).item()
        print(f"Replicate ESR is {esr_replicate:.8f}.")
        esr_replicate_threshold = 0.01
        if esr_replicate > esr_replicate_threshold:
            print(_esr_validation_replicate_msg(esr_replicate_threshold))

        # Do the blips line up?
        # If the ESR is too bad, then flag it.
        print("Checking blips...")

        def get_blips(y):
            """
            :return: [start/end,replicate]
            """
            i0, i1 = _V2_DATA_INFO.blip_locations[0]
            j0, j1 = _V2_DATA_INFO.blip_locations[1]

            i0, i1, j0, j1 = [i + delay for i in (i0, i1, j0, j1)]
            start = -10
            end = 1000
            blips = _torch.stack(
                [
                    _torch.stack([y[i0 + start : i0 + end], y[i1 + start : i1 + end]]),
                    _torch.stack([y[j0 + start : j0 + end], y[j1 + start : j1 + end]]),
                ]
            )
            return blips

        blips = get_blips(y)
        esr_0 = _ESR(blips[0][0], blips[0][1]).item()  # Within start
        esr_1 = _ESR(blips[1][0], blips[1][1]).item()  # Within end
        esr_cross_0 = _ESR(blips[0][0], blips[1][0]).item()  # 1st repeat, start vs end
        esr_cross_1 = _ESR(blips[0][1], blips[1][1]).item()  # 2nd repeat, start vs end

        print("  ESRs:")
        print(f"    Start     : {esr_0}")
        print(f"    End       : {esr_1}")
        print(f"    Cross (1) : {esr_cross_0}")
        print(f"    Cross (2) : {esr_cross_1}")

        esr_threshold = 1.0e-2

        def plot_esr_blip_error(
            show_plot: bool,
            msg: str,
            arrays: _Sequence[_Sequence[float]],
            labels: _Sequence[str],
        ):
            """
            :param silent: Whether to make and show a plot about it
            """
            if show_plot:
                _plt.figure()
                [_plt.plot(array, label=label) for array, label in zip(arrays, labels)]
                _plt.xlabel("Sample")
                _plt.ylabel("Output")
                _plt.legend()
                _plt.grid()
            print(msg)
            if show_plot:
                _plt.show()
            print(
                "This is known to be a very sensitive test, so training will continue. "
                "If the model doesn't look good, then this may be why!"
            )

        # Check consecutive blips
        show_blip_plots = False
        for e, blip_pair, when in zip((esr_0, esr_1), blips, ("start", "end")):
            if e >= esr_threshold:
                plot_esr_blip_error(
                    show_blip_plots,
                    f"Failed consecutive blip check at {when} of training signal. The "
                    "target tone doesn't seem to be replicable over short timespans."
                    "\n\n"
                    "  Possible causes:\n\n"
                    "    * Your recording setup is really noisy.\n"
                    "    * There's a noise gate that's messing things up.\n"
                    "    * There's a time-based effect (chorus, delay, reverb) in "
                    "the signal chain",
                    blip_pair,
                    ("Replicate 1", "Replicate 2"),
                )
                return _metadata.DataChecks(version=2, passed=False)
        # Check blips between start & end of train signal
        for e, blip_pair, replicate in zip(
            (esr_cross_0, esr_cross_1), blips.permute(1, 0, 2), (1, 2)
        ):
            if e >= esr_threshold:
                plot_esr_blip_error(
                    show_blip_plots,
                    f"Failed start-to-end blip check for blip replicate {replicate}. "
                    "The target tone doesn't seem to be same at the end of the reamp "
                    "as it was at the start. Did some setting change during reamping?",
                    blip_pair,
                    (f"Start, replicate {replicate}", f"End, replicate {replicate}"),
                )
                return _metadata.DataChecks(version=2, passed=False)
        return _metadata.DataChecks(version=2, passed=True)


def _check_v3(
    input_path, output_path, silent: bool, *args, **kwargs
) -> _metadata.DataChecks:
    with _torch.no_grad():
        print("V3 checks...")
        rate = _V3_DATA_INFO.rate
        y = _wav_to_tensor(output_path, rate=rate)
        n = len(_wav_to_tensor(input_path))  # to End-crop output
        y_val_1 = y[: _V3_DATA_INFO.t_validate]
        y_val_2 = y[n - _V3_DATA_INFO.t_validate : n]
        esr_replicate = _ESR(y_val_1, y_val_2).item()
        print(f"Replicate ESR is {esr_replicate:.8f}.")
        esr_replicate_threshold = 0.01
        if esr_replicate > esr_replicate_threshold:
            print(_esr_validation_replicate_msg(esr_replicate_threshold))
            if not silent:
                _plt.figure()
                t = _np.arange(len(y_val_1)) / rate
                _plt.plot(t, y_val_1, label="Validation 1")
                _plt.plot(t, y_val_2, label="Validation 2")
                _plt.xlabel("Time (sec)")
                _plt.legend()
                _plt.title("V3 check: Validation replicate FAILURE")
                _plt.show()
            return _metadata.DataChecks(version=3, passed=False)
    return _metadata.DataChecks(version=3, passed=True)


def _check_v4(
    input_path, output_path, silent: bool, *args, **kwargs
) -> _metadata.DataChecks:
    # Things we can't check:
    # Latency compensation agreement
    # Data replicability
    print("Using Proteus audio file. Standard data checks aren't possible!")
    signal, info = _wav_to_np(output_path, info=True)
    passed = True
    if info.rate != _V4_DATA_INFO.rate:
        print(
            f"Output signal has sample rate {info.rate}; expected {_V4_DATA_INFO.rate}!"
        )
        passed = False
    # I don't care what's in the files except that they're long enough to hold the blip
    # and the last 10 seconds I decided to use as validation
    required_length = int((1.0 + 10.0) * _V4_DATA_INFO.rate)
    if len(signal) < required_length:
        print(
            "File doesn't meet the minimum length requirements for latency compensation and validation signal!"
        )
        passed = False
    return _metadata.DataChecks(version=4, passed=passed)


def _check_data(
    input_path: str, output_path: str, input_version: _Version, delay: int, silent: bool
) -> _Optional[_metadata.DataChecks]:
    """
    Ensure that everything should go smoothly

    :return: True if looks good
    """
    if input_version.major == 1:
        f = _check_v1
    elif input_version.major == 2:
        f = _check_v2
    elif input_version.major == 3:
        f = _check_v3
    elif input_version.major == 4:
        f = _check_v4
    else:
        print(f"Checks not implemented for input version {input_version}; skip")
        return None
    out = f(input_path, output_path, delay, silent)
    # Issue 442: Deprecate inputs
    if input_version.major != 3:
        print(
            f"Input version {input_version} is deprecated and will be removed in "
            "version 0.11 of the trainer. To continue using it, you must ignore checks."
        )
        out.passed = False
    return out


def get_wavenet_config(architecture):
    return {
        Architecture.STANDARD: {
            "layers_configs": [
                {
                    "input_size": 1,
                    "condition_size": 1,
                    "channels": 16,
                    "head_size": 8,
                    "kernel_size": 3,
                    "dilations": [1, 2, 4, 8, 16, 32, 64, 128, 256, 512],
                    "activation": "Tanh",
                    "gated": False,
                    "head_bias": False,
                },
                {
                    "condition_size": 1,
                    "input_size": 16,
                    "channels": 8,
                    "head_size": 1,
                    "kernel_size": 3,
                    "dilations": [1, 2, 4, 8, 16, 32, 64, 128, 256, 512],
                    "activation": "Tanh",
                    "gated": False,
                    "head_bias": True,
                },
            ],
            "head_scale": 0.02,
        },
        Architecture.LITE: {
            "layers_configs": [
                {
                    "input_size": 1,
                    "condition_size": 1,
                    "channels": 12,
                    "head_size": 6,
                    "kernel_size": 3,
                    "dilations": [1, 2, 4, 8, 16, 32, 64],
                    "activation": "Tanh",
                    "gated": False,
                    "head_bias": False,
                },
                {
                    "condition_size": 1,
                    "input_size": 12,
                    "channels": 6,
                    "head_size": 1,
                    "kernel_size": 3,
                    "dilations": [128, 256, 512, 1, 2, 4, 8, 16, 32, 64, 128, 256, 512],
                    "activation": "Tanh",
                    "gated": False,
                    "head_bias": True,
                },
            ],
            "head_scale": 0.02,
        },
        Architecture.FEATHER: {
            "layers_configs": [
                {
                    "input_size": 1,
                    "condition_size": 1,
                    "channels": 8,
                    "head_size": 4,
                    "kernel_size": 3,
                    "dilations": [1, 2, 4, 8, 16, 32, 64],
                    "activation": "Tanh",
                    "gated": False,
                    "head_bias": False,
                },
                {
                    "condition_size": 1,
                    "input_size": 8,
                    "channels": 4,
                    "head_size": 1,
                    "kernel_size": 3,
                    "dilations": [128, 256, 512, 1, 2, 4, 8, 16, 32, 64, 128, 256, 512],
                    "activation": "Tanh",
                    "gated": False,
                    "head_bias": True,
                },
            ],
            "head_scale": 0.02,
        },
        Architecture.NANO: {
            "layers_configs": [
                {
                    "input_size": 1,
                    "condition_size": 1,
                    "channels": 4,
                    "head_size": 2,
                    "kernel_size": 3,
                    "dilations": [1, 2, 4, 8, 16, 32, 64],
                    "activation": "Tanh",
                    "gated": False,
                    "head_bias": False,
                },
                {
                    "condition_size": 1,
                    "input_size": 4,
                    "channels": 2,
                    "head_size": 1,
                    "kernel_size": 3,
                    "dilations": [128, 256, 512, 1, 2, 4, 8, 16, 32, 64, 128, 256, 512],
                    "activation": "Tanh",
                    "gated": False,
                    "head_bias": True,
                },
            ],
            "head_scale": 0.02,
        },
    }[architecture]


_CAB_MRSTFT_PRE_EMPH_WEIGHT = 2.0e-4
_CAB_MRSTFT_PRE_EMPH_COEF = 0.85


def _get_data_config(
    input_version: _Version,
    input_path: _Path,
    output_path: _Path,
    ny: int,
    latency: int,
) -> dict:
    def get_split_kwargs(data_info: _DataInfo):
        if data_info.major_version == 1:
            train_val_split = data_info.validation_start
            train_kwargs = {"stop_samples": train_val_split}
            validation_kwargs = {"start_samples": train_val_split}
        elif data_info.major_version == 2:
            validation_start = data_info.validation_start
            train_stop = validation_start
            validation_stop = validation_start + data_info.t_validate
            train_kwargs = {"stop_samples": train_stop}
            validation_kwargs = {
                "start_samples": validation_start,
                "stop_samples": validation_stop,
            }
        elif data_info.major_version == 3:
            validation_start = data_info.validation_start
            train_stop = validation_start
            train_kwargs = {"start_samples": 480_000, "stop_samples": train_stop}
            validation_kwargs = {"start_samples": validation_start}
        elif data_info.major_version == 4:
            validation_start = data_info.validation_start
            train_stop = validation_start
            train_kwargs = {"stop_samples": train_stop}
            # Proteus doesn't have silence to get a clean split. Bite the bullet.
            print(
                "Using Proteus files:\n"
                " * There isn't a silent point to split the validation set, so some of "
                "your gear's response from the train set will leak into the start of "
                "the validation set and impact validation accuracy (Bypassing data "
                "quality check)\n"
                " * Since the validation set is different, the ESRs reported for this "
                "model aren't comparable to those from the other 'NAM' training files."
            )
            validation_kwargs = {
                "start_samples": validation_start,
                "require_input_pre_silence": False,
            }
        else:
            raise NotImplementedError(f"kwargs for input version {input_version}")
        return train_kwargs, validation_kwargs

    data_info = {
        1: _V1_DATA_INFO,
        2: _V2_DATA_INFO,
        3: _V3_DATA_INFO,
        4: _V4_DATA_INFO,
    }[input_version.major]
    train_kwargs, validation_kwargs = get_split_kwargs(data_info)
    data_config = {
        "train": {"ny": ny, **train_kwargs},
        "validation": {"ny": None, **validation_kwargs},
        "common": {
            "x_path": input_path,
            "y_path": output_path,
            "delay": latency,
            "allow_unequal_lengths": True,
        },
    }
    return data_config


def _get_configs(
    input_version: _Version,
    input_path: str,
    output_path: str,
    latency: int,
    epochs: int,
    model_type: str,
    architecture: Architecture,
    ny: int,
    lr: float,
    lr_decay: float,
    batch_size: int,
    fit_mrstft: bool,
):
    data_config = _get_data_config(
        input_version=input_version,
        input_path=input_path,
        output_path=output_path,
        ny=ny,
        latency=latency,
    )

    if model_type == "WaveNet":
        model_config = {
            "net": {
                "name": "WaveNet",
                # This should do decently. If you really want a nice model, try turning up
                # "channels" in the first block and "input_size" in the second from 12 to 16.
                "config": get_wavenet_config(architecture),
            },
            "loss": {"val_loss": "esr"},
            "optimizer": {"lr": lr},
            "lr_scheduler": {
                "class": "ExponentialLR",
                "kwargs": {"gamma": 1.0 - lr_decay},
            },
        }
    else:
        model_config = {
            "net": {
                "name": "LSTM",
                "config": get_lstm_config(architecture),
            },
            "loss": {
                "val_loss": "mse",
                "mask_first": 4096,
                "pre_emph_weight": 1.0,
                "pre_emph_coef": 0.85,
            },
            "optimizer": {"lr": 0.01},
            "lr_scheduler": {"class": "ExponentialLR", "kwargs": {"gamma": 0.995}},
        }
    if fit_mrstft:
        model_config["loss"]["pre_emph_mrstft_weight"] = _CAB_MRSTFT_PRE_EMPH_WEIGHT
        model_config["loss"]["pre_emph_mrstft_coef"] = _CAB_MRSTFT_PRE_EMPH_COEF

    if _torch.cuda.is_available():
        device_config = {"accelerator": "gpu", "devices": 1}
    elif _torch.backends.mps.is_available():
        device_config = {"accelerator": "mps", "devices": 1}
    else:
        print("WARNING: No GPU was found. Training will be very slow!")
        device_config = {}
    learning_config = {
        "train_dataloader": {
            "batch_size": batch_size,
            "shuffle": True,
            "pin_memory": True,
            "drop_last": True,
            "num_workers": 0,
        },
        "val_dataloader": {},
        "trainer": {"max_epochs": epochs, **device_config},
    }
    return data_config, model_config, learning_config


def _get_dataloaders(
    data_config: _Dict, learning_config: _Dict, model: _LightningModule
) -> _Tuple[_DataLoader, _DataLoader]:
    data_config, learning_config = [
        _deepcopy(c) for c in (data_config, learning_config)
    ]
    data_config["common"]["nx"] = model.net.receptive_field
    dataset_train = _init_dataset(data_config, _Split.TRAIN)
    dataset_validation = _init_dataset(data_config, _Split.VALIDATION)
    train_dataloader = _DataLoader(dataset_train, **learning_config["train_dataloader"])
    val_dataloader = _DataLoader(
        dataset_validation, **learning_config["val_dataloader"]
    )
    return train_dataloader, val_dataloader


def _esr(pred: _torch.Tensor, target: _torch.Tensor) -> float:
    return (
        _torch.mean(_torch.square(pred - target)).item()
        / _torch.mean(_torch.square(target)).item()
    )


def _plot(
    model,
    ds,
    window_start: _Optional[int] = None,
    window_end: _Optional[int] = None,
    filepath: _Optional[str] = None,
    silent: bool = False,
) -> float:
    """
    :return: The ESR
    """
    print("Plotting a comparison of your model with the target output...")
    with _torch.no_grad():
        tx = len(ds.x) / 48_000
        print(f"Run (t={tx:.2f} sec)")
        t0 = _time()
        output = model(ds.x).flatten().cpu().numpy()
        t1 = _time()
        print(f"Took {t1 - t0:.2f} sec ({tx / (t1 - t0):.2f}x)")

    esr = _esr(_torch.Tensor(output), ds.y)
    # Trying my best to put numbers to it...
    if esr < 0.01:
        esr_comment = "Great!"
    elif esr < 0.035:
        esr_comment = "Not bad!"
    elif esr < 0.1:
        esr_comment = "...This *might* sound ok!"
    elif esr < 0.3:
        esr_comment = "...This probably won't sound great :("
    else:
        esr_comment = "...Something seems to have gone wrong."
    print(f"Error-signal ratio = {esr:.4g}")
    print(esr_comment)

    _plt.figure(figsize=(16, 5))
    _plt.plot(output[window_start:window_end], label="Prediction")
    _plt.plot(ds.y[window_start:window_end], linestyle="--", label="Target")
    _plt.title(f"ESR={esr:.4g}")
    _plt.legend()
    if filepath is not None:
        _plt.savefig(filepath + ".png")
    if not silent:
        _plt.show()
    return esr


def _print_nasty_checks_warning():
    """
    "ffs" -Dom
    """
    print(
        "\n"
        "XXXXXXXXXXXXXXXXXXXXXXXXXXXXXXXXXXXXXXXXXXXXXXXXXXXXXXXXXXXXXXXXXXXXXXXXXXXX\n"
        "X                                                                          X\n"
        "X                                WARNING:                                  X\n"
        "X                                                                          X\n"
        "X       You are ignoring the checks! Your model might turn out bad!        X\n"
        "X                                                                          X\n"
        "X                              I warned you!                               X\n"
        "X                                                                          X\n"
        "XXXXXXXXXXXXXXXXXXXXXXXXXXXXXXXXXXXXXXXXXXXXXXXXXXXXXXXXXXXXXXXXXXXXXXXXXXXX\n"
    )


def _nasty_checks_modal():
    msg = "You are ignoring the checks!\nYour model might turn out bad!"

    root = _tk.Tk()
    root.withdraw()  # hide the root window
    modal = _tk.Toplevel(root)
    modal.geometry("300x100")
    modal.title("Warning!")
    label = _tk.Label(modal, text=msg)
    label.pack(pady=10)
    ok_button = _tk.Button(
        modal,
        text="I can only blame myself!",
        command=lambda: [modal.destroy(), root.quit()],
    )
    ok_button.pack()
    modal.grab_set()  # disable interaction with root window while modal is open
    modal.mainloop()


class _ValidationStopping(_pl.callbacks.EarlyStopping):
    """
    Callback to indicate to stop training if the validation metric is good enough,
    without the other conditions that EarlyStopping usually forces like patience.
    """

    def __init__(self, *args, **kwargs):
        super().__init__(*args, **kwargs)
        self.patience = _np.inf


class _ModelCheckpoint(_pl.callbacks.model_checkpoint.ModelCheckpoint):
    """
    Extension to model checkpoint to save a .nam file as well as the .ckpt file.
    """

    def __init__(
        self,
        *args,
        user_metadata: _Optional[_UserMetadata] = None,
        settings_metadata: _Optional[_metadata.Settings] = None,
        data_metadata: _Optional[_metadata.Data] = None,
        **kwargs,
    ):
        super().__init__(*args, **kwargs)
        self._user_metadata = user_metadata
        self._settings_metadata = settings_metadata
        self._data_metadata = data_metadata

    _NAM_FILE_EXTENSION = _Exportable.FILE_EXTENSION

    @classmethod
    def _get_nam_filepath(cls, filepath: str) -> _Path:
        """
        Given a .ckpt filepath, figure out a .nam for it.
        """
        if not filepath.endswith(cls.FILE_EXTENSION):
            raise ValueError(
                f"Checkpoint filepath {filepath} doesn't end in expected extension "
                f"{cls.FILE_EXTENSION}"
            )
        return _Path(filepath[: -len(cls.FILE_EXTENSION)] + cls._NAM_FILE_EXTENSION)

    @property
    def _include_other_metadata(self) -> bool:
        return self._settings_metadata is not None and self._data_metadata is not None

    def _save_checkpoint(self, trainer: _pl.Trainer, filepath: str):
        # Save the .ckpt:
        super()._save_checkpoint(trainer, filepath)
        # Save the .nam:
        nam_filepath = self._get_nam_filepath(filepath)
        pl_model: _LightningModule = trainer.model
        nam_model = pl_model.net
        outdir = nam_filepath.parent
        # HACK: Assume the extension
        basename = nam_filepath.name[: -len(self._NAM_FILE_EXTENSION)]
        other_metadata = (
            None
            if not self._include_other_metadata
            else {
                _metadata.TRAINING_KEY: _metadata.TrainingMetadata(
                    settings=self._settings_metadata,
                    data=self._data_metadata,
                    validation_esr=None,  # TODO how to get this?
                ).model_dump()
            }
        )
        nam_model.export(
            outdir,
            basename=basename,
            user_metadata=self._user_metadata,
            other_metadata=other_metadata,
        )

    def _remove_checkpoint(self, trainer: _pl.Trainer, filepath: str) -> None:
        super()._remove_checkpoint(trainer, filepath)
        nam_path = self._get_nam_filepath(filepath)
        if nam_path.exists():
            nam_path.unlink()


def get_callbacks(
    threshold_esr: _Optional[float],
    user_metadata: _Optional[_UserMetadata] = None,
    settings_metadata: _Optional[_metadata.Settings] = None,
    data_metadata: _Optional[_metadata.Data] = None,
):
    callbacks = [
        _ModelCheckpoint(
            filename="checkpoint_best_{epoch:04d}_{step}_{ESR:.4g}_{MSE:.3e}",
            save_top_k=3,
            monitor="val_loss",
            every_n_epochs=1,
            user_metadata=user_metadata,
            settings_metadata=settings_metadata,
            data_metadata=data_metadata,
        ),
        _ModelCheckpoint(
            filename="checkpoint_last_{epoch:04d}_{step}",
            every_n_epochs=1,
            user_metadata=user_metadata,
            settings_metadata=settings_metadata,
            data_metadata=data_metadata,
        ),
    ]
    if threshold_esr is not None:
        callbacks.append(
            _ValidationStopping(monitor="ESR", stopping_threshold=threshold_esr)
        )
    return callbacks


class TrainOutput(_NamedTuple):
    """
    :param model: The trained model
    :param simplified_trainer_metadata: The metadata summarizing training with the
        simplified trainer.
    """

    model: _Optional[_LightningModule]
    metadata: _metadata.TrainingMetadata


def _get_final_latency(latency_analysis: _metadata.Latency) -> int:
    user = latency_analysis.manual
    analyzed = latency_analysis.calibration.recommended

    if user is not None:
        if analyzed is not None:
            if user == analyzed:
                print(f"The user latency is same as the analyzed latency ({user}).")
            else:
                print(f"The user latency is different from the analyzed latency ({user} vs {analyzed}).")
                print(f"Override the analyzed latency with the user latency.")
        else:
            print(f"Cannot automatically analyze the latency. Use the user latency ({user}).")

        return user

    if analyzed is not None:
        print(f"Cannot use the user latency. Use the analyzed latency ({analyzed}).")
        return analyzed

    raise ValueError("No latency provided and cannot automatically analyze the latency.")


def train(
    input_path: str,
    output_path: str,
    train_path: str,
    epochs=100,
    latency: _Optional[int] = None,
    model_type: str = "WaveNet",
    architecture: _Union[Architecture, str] = Architecture.STANDARD,
    batch_size: int = 16,
    ny: int = _NY_DEFAULT,
    lr=0.004,
    lr_decay=0.007,
    seed: _Optional[int] = 0,
    save_plot: bool = False,
    silent: bool = False,
    modelname: str = "model",
    ignore_checks: bool = False,
    local: bool = False,
    fit_mrstft: bool = True,
    threshold_esr: _Optional[bool] = None,
    user_metadata: _Optional[_UserMetadata] = None,
    fast_dev_run: _Union[bool, int] = False,
) -> _Optional[TrainOutput]:
    """
    :param input_path: Full path to input file
    :param output_path: Full path to output file
    :param lr_decay: =1-gamma for Exponential learning rate decay.
    :param threshold_esr: Stop training if ESR is better than this. Ignore if `None`.
    :param fast_dev_run: One-step training, used for tests.
    """

    if seed is not None:
        _torch.manual_seed(seed)

    # HACK: We need to check the sample rates and lengths of the audio here or else
    # It will look like a bad self-ESR (Issue 473)
    # Can move this into the "v3 checks" once the others are deprecated.
    # And honestly remake this whole thing as a data processing pipeline.
    sample_rate_validation = _check_audio_sample_rates(input_path, output_path)
    if not sample_rate_validation.passed:
        raise ValueError(
            "Different sample rates detected for input "
            f"({sample_rate_validation.input}) and output "
            f"({sample_rate_validation.output}) audio!"
        )
    length_validation = _check_audio_lengths(input_path, output_path)
    if not length_validation.passed:
        raise ValueError(
            "Your recording differs in length from the input file by "
            f"{length_validation.delta_seconds:.2f} seconds. Check your reamp "
            "in your DAW and ensure that they are the same length."
        )

    input_version, strong_match = _detect_input_version(input_path)

    user_latency = latency
    latency_analysis = _analyze_latency(
        user_latency, input_version, input_path, output_path, silent=silent
    )
    final_latency = _get_final_latency(latency_analysis)

    data_check_output = _check_data(
        input_path, output_path, input_version, final_latency, silent
    )
    if data_check_output is not None:
        if data_check_output.passed:
            print("-Checks passed")
        else:
            print("Failed checks!")
            if ignore_checks:
                if local and not silent:
                    _nasty_checks_modal()
                else:
                    _print_nasty_checks_warning()
            elif not local:  # And not ignore_checks
                print(
                    "(To disable this check, run AT YOUR OWN RISK with "
                    "`ignore_checks=True`.)"
                )
            if not ignore_checks:
                print("Exiting core training...")
                return TrainOutput(
                    model=None,
                    metadata=_metadata.TrainingMetadata(
                        settings=_metadata.Settings(ignore_checks=ignore_checks),
                        data=_metadata.Data(
                            latency=latency_analysis, checks=data_check_output
                        ),
                        validation_esr=None,
                    ),
                )

    data_config, model_config, learning_config = _get_configs(
        input_version,
        input_path,
        output_path,
        final_latency,
        epochs,
        model_type,
        Architecture(architecture),
        ny,
        lr,
        lr_decay,
        batch_size,
        fit_mrstft,
    )
    assert (
        "fast_dev_run" not in learning_config
    ), "fast_dev_run is set as a kwarg to train()"

    print("Starting training. It's time to kick ass and chew bubblegum!")
    # Issue:
    # * Model needs sample rate from data, but data set needs nx from model.
    # * Model is re-instantiated after training anyways.
    # (Hacky) solution: set sample rate in model from dataloader after second
    # instantiation from final checkpoint.
    model = _LightningModule.init_from_config(model_config)
    train_dataloader, val_dataloader = _get_dataloaders(
        data_config, learning_config, model
    )
    if train_dataloader.dataset.sample_rate != val_dataloader.dataset.sample_rate:
        raise RuntimeError(
            "Train and validation data loaders have different data set sample rates: "
            f"{train_dataloader.dataset.sample_rate}, "
            f"{val_dataloader.dataset.sample_rate}"
        )
    sample_rate = train_dataloader.dataset.sample_rate
    model.net.sample_rate = sample_rate

    # Put together the metadata that's needed in checkpoints:
    settings_metadata = _metadata.Settings(ignore_checks=ignore_checks)
    data_metadata = _metadata.Data(latency=latency_analysis, checks=data_check_output)

    trainer = _pl.Trainer(
        callbacks=get_callbacks(
            threshold_esr,
            user_metadata=user_metadata,
            settings_metadata=settings_metadata,
            data_metadata=data_metadata,
        ),
        default_root_dir=train_path,
        fast_dev_run=fast_dev_run,
        **learning_config["trainer"],
    )
    # Suppress the PossibleUserWarning about num_workers (Issue 345)
    with _filter_warnings("ignore", category=_PossibleUserWarning):
        trainer.fit(model, train_dataloader, val_dataloader)

    # Go to best checkpoint
    best_checkpoint = trainer.checkpoint_callback.best_model_path
    if best_checkpoint != "":
        model = _LightningModule.load_from_checkpoint(
            trainer.checkpoint_callback.best_model_path,
            **_LightningModule.parse_config(model_config),
        )
    model.cpu()
    model.eval()
    model.net.sample_rate = sample_rate  # Hack, part 2

    def window_kwargs(version: _Version):
        if version.major == 1:
            return dict(
                window_start=100_000,  # Start of the plotting window, in samples
                window_end=101_000,  # End of the plotting window, in samples
            )
        elif version.major == 2:
            # Same validation set even though it's a different spot in the reamp file
            return dict(
                window_start=100_000,  # Start of the plotting window, in samples
                window_end=101_000,  # End of the plotting window, in samples
            )
        # Fallback:
        return dict(
            window_start=100_000,  # Start of the plotting window, in samples
            window_end=101_000,  # End of the plotting window, in samples
        )

    validation_esr = _plot(
        model,
        val_dataloader.dataset,
        filepath=train_path + "/" + modelname if save_plot else None,
        silent=silent,
        **window_kwargs(input_version),
    )
    for dl in (train_dataloader, val_dataloader):
        assert isinstance(dl.dataset, _AbstractDataset)
        dl.dataset.teardown()
    return TrainOutput(
        model=model,
        metadata=_metadata.TrainingMetadata(
            settings=settings_metadata,
            data=data_metadata,
            validation_esr=validation_esr,
        ),
    )


class DataInputValidation(_BaseModel):
    passed: bool


def validate_input(input_path) -> DataInputValidation:
    """
    :return: Could it be validated?
    """
    try:
        _detect_input_version(input_path)
        # succeeded...
        return DataInputValidation(passed=True)
    except _InputValidationError as e:
        print(f"Input validation failed!\n\n{e}")
        return DataInputValidation(passed=False)


class _PyTorchDataSplitValidation(_BaseModel):
    """
    :param msg: On exception, catch and assign. Otherwise None
    """

    passed: bool
    msg: _Optional[str]


class _PyTorchDataValidation(_BaseModel):
    passed: bool
    train: _PyTorchDataSplitValidation  # cf Split.TRAIN
    validation: _PyTorchDataSplitValidation  # Split.VALIDATION


class _SampleRateValidation(_BaseModel):
    passed: bool
    input: int
    output: int


class _LengthValidation(_BaseModel):
    passed: bool
    delta_seconds: float


class DataValidationOutput(_BaseModel):
    passed: bool
    passed_critical: bool
    sample_rate: _SampleRateValidation
    length: _LengthValidation
    input_version: str
    latency: _metadata.Latency
    checks: _metadata.DataChecks
    pytorch: _PyTorchDataValidation


def _check_audio_sample_rates(
    input_path: _Path,
    output_path: _Path,
) -> _SampleRateValidation:
    _, x_info = _wav_to_np(input_path, info=True)
    _, y_info = _wav_to_np(output_path, info=True)

    return _SampleRateValidation(
        passed=x_info.rate == y_info.rate,
        input=x_info.rate,
        output=y_info.rate,
    )


def _check_audio_lengths(
    input_path: _Path,
    output_path: _Path,
    max_under_seconds: _Optional[float] = 0.0,
    max_over_seconds: _Optional[float] = 1.0,
) -> _LengthValidation:
    """
    Check that the input and output have the right lengths compared to each
    other.

    :param input_path: Path to input audio
    :param output_path: Path to output audio
    :param max_under_seconds: If not None, the maximum amount by which the
        output can be shorter than the input. Should be non-negative i.e. a
        value of 1.0 means that the output can't be more than a second shorter
        than the input.
    :param max_over_seconds: If not None, the maximum amount by which the
        output can be longer than the input. Should be non-negative i.e. a
        value of 1.0 means that the output can't be more than a second longer
        than the input.
    """
    x, x_info = _wav_to_np(input_path, info=True)
    y, y_info = _wav_to_np(output_path, info=True)

    length_input = len(x) / x_info.rate
    length_output = len(y) / y_info.rate
    delta_seconds = length_output - length_input

    passed = True
    if max_under_seconds is not None and delta_seconds < -max_under_seconds:
        passed = False
    if max_over_seconds is not None and delta_seconds > max_over_seconds:
        passed = False

    return _LengthValidation(passed=passed, delta_seconds=delta_seconds)


def validate_data(
    input_path: _Path,
    output_path: _Path,
    user_latency: _Optional[int],
    num_output_samples_per_datum: int = _NY_DEFAULT,
):
    """
    Just do the checks to make sure that the data are ok.

    * Version identification
    * Latency calibration
    * Other checks
    """
    print("Validating data...")
    passed = True  # Until proven otherwise
    passed_critical = True  # These can't be ignored

    sample_rate_validation = _check_audio_sample_rates(input_path, output_path)
    passed = passed and sample_rate_validation.passed
    passed_critical = passed_critical and sample_rate_validation.passed

    length_validation = _check_audio_lengths(input_path, output_path)
    passed = passed and length_validation.passed
    passed_critical = passed_critical and length_validation.passed

    # Data version ID
    input_version, strong_match = _detect_input_version(input_path)

    # Latency analysis
    latency_analysis = _analyze_latency(
        user_latency, input_version, input_path, output_path, silent=True
    )
    if latency_analysis.manual is None and any(
        val for val in latency_analysis.calibration.warnings.model_dump().values()
    ):
        passed = False
    final_latency = _get_final_latency(latency_analysis)

    # Other data checks based on input file version
    data_checks = _check_data(
        input_path,
        output_path,
        input_version,
        latency_analysis.calibration.recommended,
        silent=True,
    )
    passed = passed and data_checks.passed

    # Finally, try to make the PyTorch Dataset objects and note any failures:
    data_config = _get_data_config(
        input_version=input_version,
        input_path=input_path,
        output_path=output_path,
        ny=num_output_samples_per_datum,
        latency=final_latency,
    )
    # HACK this should depend on the model that's going to be used, but I think it will
    # be unlikely to make a difference. Still, would be nice to fix.
    data_config["common"]["nx"] = 4096

    pytorch_data_split_validation_dict: _Dict[str, _PyTorchDataSplitValidation] = {}
    for split in _Split:
        try:
            ds = _init_dataset(data_config, split)
            ds.teardown()
            pytorch_data_split_validation_dict[split.value] = (
                _PyTorchDataSplitValidation(passed=True, msg=None)
            )
        except _DataError as e:
            pytorch_data_split_validation_dict[split.value] = (
                _PyTorchDataSplitValidation(passed=False, msg=str(e))
            )
    pytorch_data_validation = _PyTorchDataValidation(
        passed=all(v.passed for v in pytorch_data_split_validation_dict.values()),
        **pytorch_data_split_validation_dict,
    )
    passed = passed and pytorch_data_validation.passed
    passed_critical = passed_critical and pytorch_data_validation.passed

    return DataValidationOutput(
        passed=passed,
        passed_critical=passed_critical,
        sample_rate=sample_rate_validation,
        length=length_validation,
        input_version=str(input_version),
        latency=latency_analysis,
        checks=data_checks,
        pytorch=pytorch_data_validation,
    )<|MERGE_RESOLUTION|>--- conflicted
+++ resolved
@@ -440,7 +440,7 @@
         y_scans.append(y[start_looking:stop_looking])
     y_scan_average = _np.mean(_np.stack(y_scans), axis=0)
     triggered = _np.where(_np.abs(y_scan_average) > trigger_threshold)[0]
-    if len(triggered) == 0:
+    if len(triggered) == 0:  # No impulse responses were detected; can't calibrate
         msg = (
             "No response activated the trigger in response to input spikes. "
             "Is something wrong with the reamp?"
@@ -480,14 +480,6 @@
 
     warnings = report_any_latency_warnings(delays)
 
-<<<<<<< HEAD
-    delay_post_safety_factor = delay - safety_factor
-    print(
-        f"After applying safety factor of {safety_factor}, the final delay is "
-        f"{delay_post_safety_factor}"
-    )
-=======
->>>>>>> 17bef0e5
     return _metadata.LatencyCalibration(
         algorithm_version=1,
         delays=delays,
@@ -495,6 +487,7 @@
         recommended=recommended,
         warnings=warnings,
     )
+
 
 _calibrate_latency_v1 = _partial(_calibrate_latency_v_all, _V1_DATA_INFO)
 _calibrate_latency_v2 = _partial(_calibrate_latency_v_all, _V2_DATA_INFO)
@@ -1329,10 +1322,14 @@
             if user == analyzed:
                 print(f"The user latency is same as the analyzed latency ({user}).")
             else:
-                print(f"The user latency is different from the analyzed latency ({user} vs {analyzed}).")
+                print(
+                    f"The user latency is different from the analyzed latency ({user} vs {analyzed})."
+                )
                 print(f"Override the analyzed latency with the user latency.")
         else:
-            print(f"Cannot automatically analyze the latency. Use the user latency ({user}).")
+            print(
+                f"Cannot automatically analyze the latency. Use the user latency ({user})."
+            )
 
         return user
 
@@ -1340,7 +1337,9 @@
         print(f"Cannot use the user latency. Use the analyzed latency ({analyzed}).")
         return analyzed
 
-    raise ValueError("No latency provided and cannot automatically analyze the latency.")
+    raise ValueError(
+        "No latency provided and cannot automatically analyze the latency."
+    )
 
 
 def train(
