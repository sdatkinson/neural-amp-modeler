# File: core.py
# Created Date: Tuesday December 20th 2022
# Author: Steven Atkinson (steven@atkinson.mn)

"""
Functions used by the GUI trainer.
"""

import hashlib
<<<<<<< HEAD
from copy import deepcopy
=======
import tkinter as tk
>>>>>>> 46560898
from enum import Enum
from time import time
from typing import Dict, Optional, Sequence, Tuple, Union

import matplotlib.pyplot as plt
import numpy as np
import pytorch_lightning as pl
import torch
from torch.utils.data import DataLoader

from ..data import REQUIRED_RATE, Split, init_dataset, wav_to_np, wav_to_tensor
from ..models import Model, WithIR
from ..models.losses import esr
from ._version import Version
from .ir import fit as _fit_ir_inner


class Architecture(Enum):
    STANDARD = "standard"
    LITE = "lite"
    FEATHER = "feather"


def _detect_input_version(input_path) -> Version:
    """
    Check to see if the input matches any of the known inputs
    """

    def detect_strong(input_path) -> Optional[Version]:
        def assign_hash(path):
            # Use this to create hashes for new files
            md5 = hashlib.md5()
            buffer_size = 65536
            with open(input_path, "rb") as f:
                while True:
                    data = f.read(buffer_size)
                    if not data:
                        break
                    md5.update(data)
            file_hash = md5.hexdigest()
            return file_hash

        file_hash = assign_hash(input_path)
        print(f"Strong hash: {file_hash}")

        version = {
            "4d54a958861bf720ec4637f43d44a7ef": Version(1, 0, 0),
            "7c3b6119c74465f79d96c761a0e27370": Version(1, 1, 1),
            "cff9de79975f7fa2ba9060ad77cde04d": Version(2, 0, 0),
        }.get(file_hash)
        if version is None:
            print(
                f"Provided input file {input_path} does not strong-match any known "
                "standard input files."
            )
        return version

    def detect_weak(input_path) -> Optional[Version]:
        def assign_hash(path):
            # Use this to create recognized hashes for new files
            x, info = wav_to_np(path, info=True)
            rate = info.rate
            if rate != REQUIRED_RATE:
                return None
            # Times of intervals, in seconds
            t_blips = 1
            t_sweep = 3
            t_white = 3
            t_validation = 9
            # v1 and v2 start with 1 blips, sine sweeps, and white noise
            start_hash = hashlib.md5(
                x[: (t_blips + t_sweep + t_white) * rate]
            ).hexdigest()
            # v1 ends with validation signal
            end_hash_v1 = hashlib.md5(x[-t_validation * rate :]).hexdigest()
            # v2 ends with 2x validation & blips
            end_hash_v2 = hashlib.md5(
                x[-(2 * t_validation + t_blips) * rate :]
            ).hexdigest()
            return start_hash, end_hash_v1, end_hash_v2

        start_hash, end_hash_v1, end_hash_v2 = assign_hash(input_path)
        print(
            "Weak hashes:\n"
            f" Start:    {start_hash}\n"
            f" End (v1): {end_hash_v1}\n"
            f" End (v2): {end_hash_v2}\n",
        )

        # Check for v2 matches first
        version = {
            (
                "068a17d92274a136807523baad4913ff",
                "74f924e8b245c8f7dce007765911545a",
            ): Version(2, 0, 0)
        }.get((start_hash, end_hash_v2))
        if version is not None:
            return version
        # Fallback to v1
        version = {
            (
                "bb4e140c9299bae67560d280917eb52b",
                "9b2468fcb6e9460a399fc5f64389d353",
            ): Version(1, 0, 0),
            (
                "9f20c6b5f7fef68dd88307625a573a14",
                "8458126969a3f9d8e19a53554eb1fd52",
            ): Version(1, 1, 1),
        }.get((start_hash, end_hash_v1))
        return version

    version = detect_strong(input_path)
    if version is not None:
        return version
    print("Falling back to weak-matching...")
    version = detect_weak(input_path)
    if version is None:
        raise ValueError(
            f"Input file at {input_path} cannot be recognized as any known version!"
        )
    return version


_V1_BLIP_LOCATIONS = 12_000, 36_000
_V2_START_BLIP_LOCATIONS = _V1_BLIP_LOCATIONS
_V2_END_BLIP_LOCATIONS = -36_000, -12_000


def _calibrate_delay_v1(
    input_path, output_path, locations: Sequence[int] = _V1_BLIP_LOCATIONS
) -> int:
    lookahead = 1_000
    lookback = 10_000
    safety_factor = 4

    # Calibrate the trigger:
    y = wav_to_np(output_path)[:48_000]
    background_level = np.max(np.abs(y[:6_000]))
    trigger_threshold = max(background_level + 0.01, 1.01 * background_level)

    delays = []
    for blip_index, i in enumerate(locations, 1):
        start_looking = i - lookahead
        stop_looking = i + lookback
        y_scan = y[start_looking:stop_looking]
        triggered = np.where(np.abs(y_scan) > trigger_threshold)[0]
        if len(triggered) == 0:
            msg = (
                f"No response activated the trigger in response to blip "
                f"{blip_index}. Is something wrong with the reamp?"
            )
            print(msg)
            print("SHARE THIS PLOT IF YOU ASK FOR HELP")
            plt.figure()
            plt.plot(np.arange(-lookahead, lookback), y_scan, label="Signal")
            plt.axvline(x=0, color="C1", linestyle="--", label="Trigger")
            plt.axhline(
                y=-trigger_threshold, color="k", linestyle="--", label="Threshold"
            )
            plt.axhline(y=trigger_threshold, color="k", linestyle="--")
            plt.xlim((-lookahead, lookback))
            plt.xlabel("Samples")
            plt.ylabel("Response")
            plt.legend()
            plt.show()
            raise RuntimeError(msg)
        else:
            j = triggered[0]
            delays.append(j + start_looking - i)

    print("Delays:")
    for d in delays:
        print(f" {d}")
    delay = int(np.min(delays)) - safety_factor
    print(f"After aplying safety factor, final delay is {delay}")
    return delay


_calibrate_delay_v2 = _calibrate_delay_v1


def _plot_delay_v1(delay: int, input_path: str, output_path: str, _nofail=True):
    print("Plotting the delay for manual inspection...")
    x = wav_to_np(input_path)[:48_000]
    y = wav_to_np(output_path)[:48_000]
    i = np.where(np.abs(x) > 0.5 * np.abs(x).max())[0]  # In case resampled poorly
    if len(i) == 0:
        print("Failed to find the spike in the input file.")
        print(
            "Plotting the input and output; there should be spikes at around the "
            "marked locations."
        )
        expected_spikes = 12_000, 36_000  # For v1 specifically
        fig, axs = plt.subplots(2, 1)
        for ax, curve in zip(axs, (x, y)):
            ax.plot(curve)
            [ax.axvline(x=es, color="C1", linestyle="--") for es in expected_spikes]
        plt.show()
        if _nofail:
            raise RuntimeError("Failed to plot delay")
    else:
        i = i[0]
        di = 20
        plt.figure()
        # plt.plot(x[i - di : i + di], ".-", label="Input")
        plt.plot(
            np.arange(-di, di),
            y[i - di + delay : i + di + delay],
            ".-",
            label="Output",
        )
        plt.axvline(x=0, linestyle="--", color="C1")
        plt.legend()
        plt.show()  # This doesn't freeze the notebook


_plot_delay_v2 = _plot_delay_v1


def _calibrate_delay(
    delay: Optional[int],
    input_version: Version,
    input_path: str,
    output_path: str,
    silent: bool = False,
) -> int:
    if input_version.major == 1:
        calibrate, plot = _calibrate_delay_v1, _plot_delay_v1
    elif input_version.major == 2:
        calibrate, plot = _calibrate_delay_v2, _plot_delay_v2
    else:
        raise NotImplementedError(
            f"Input calibration not implemented for input version {input_version}"
        )
    if delay is not None:
        print(f"Delay is specified as {delay}")
    else:
        print("Delay wasn't provided; attempting to calibrate automatically...")
        delay = calibrate(input_path, output_path)
    if not silent:
        plot(delay, input_path, output_path)
    return delay


def _get_lstm_config(architecture):
    return {
        Architecture.STANDARD: {
            "num_layers": 3,
            "hidden_size": 24,
            "train_burn_in": 4096,
            "train_truncate": 512,
        },
        Architecture.LITE: {
            "num_layers": 2,
            "hidden_size": 16,
            "train_burn_in": 4096,
            "train_truncate": 512,
        },
        Architecture.FEATHER: {
            "num_layers": 1,
            "hidden_size": 12,
            "train_burn_in": 4096,
            "train_truncate": 512,
        },
    }[architecture]


def _check_v1(*args, **kwargs):
    return True


def _check_v2(input_path, output_path, delay: int, silent: bool) -> bool:
    with torch.no_grad():
        print("V2 checks...")
        rate = REQUIRED_RATE
        y = wav_to_tensor(output_path, rate=rate)
        y_val_1 = y[-19 * rate : -10 * rate]
        y_val_2 = y[-10 * rate : -1 * rate]
        esr_replicate = esr(y_val_1, y_val_2).item()
        print(f"Replicate ESR is {esr_replicate:.8f}.")

        # Do the blips line up?
        # If the ESR is too bad, then flag it.
        print("Checking blips...")

        def get_blips(y):
            """
            :return: [start/end,replicate]
            """
            i0, i1 = rate // 4, 3 * rate // 4
            j0, j1 = -3 * rate // 4, -rate // 4

            i0, i1, j0, j1 = [i + delay for i in (i0, i1, j0, j1)]
            start = -10
            end = 1000
            blips = torch.stack(
                [
                    torch.stack([y[i0 + start : i0 + end], y[i1 + start : i1 + end]]),
                    torch.stack([y[j0 + start : j0 + end], y[j1 + start : j1 + end]]),
                ]
            )
            return blips

        blips = get_blips(y)
        esr_0 = esr(blips[0][0], blips[0][1]).item()  # Within start
        esr_1 = esr(blips[1][0], blips[1][1]).item()  # Within end
        esr_cross_0 = esr(blips[0][0], blips[1][0]).item()  # 1st repeat, start vs end
        esr_cross_1 = esr(blips[0][1], blips[1][1]).item()  # 2nd repeat, start vs end

        print("  ESRs:")
        print(f"    Start     : {esr_0}")
        print(f"    End       : {esr_1}")
        print(f"    Cross (1) : {esr_cross_0}")
        print(f"    Cross (2) : {esr_cross_1}")

        esr_threshold = 1.0e-2

        def plot_esr_blip_error(silent, msg, arrays, labels):
            if not silent:
                plt.figure()
                [plt.plot(array, label=label) for array, label in zip(arrays, labels)]
                plt.xlabel("Sample")
                plt.ylabel("Output")
                plt.legend()
                plt.grid()
            print(msg)
            if not silent:
                plt.show()

        # Check consecutive blips
        for e, blip_pair, when in zip((esr_0, esr_1), blips, ("start", "end")):
            if e >= esr_threshold:
                plot_esr_blip_error(
                    silent,
                    f"Failed consecutive blip check at {when} of training signal. The "
                    "target tone doesn't seem to be replicable over short timespans."
                    "\n\n"
                    "  Possible causes:\n\n"
                    "    * Your recording setup is really noisy.\n"
                    "    * There's a noise gate that's messing things up.\n"
                    "    * There's a time-based effect (compressor, delay, reverb) in "
                    "the signal chain",
                    blip_pair,
                    ("Replicate 1", "Replicate 2"),
                )
                return False
        # Check blips between start & end of train signal
        for e, blip_pair, replicate in zip(
            (esr_cross_0, esr_cross_1), blips.permute(1, 0, 2), (1, 2)
        ):
            if e >= esr_threshold:
                plot_esr_blip_error(
                    silent,
                    f"Failed start-to-end blip check for blip replicate {replicate}. "
                    "The target tone doesn't seem to be same at the end of the reamp "
                    "as it was at the start. Did some setting change during reamping?",
                    blip_pair,
                    (f"Start, replicate {replicate}", f"End, replicate {replicate}"),
                )
                return False
        return True


def _check(
    input_path: str, output_path: str, input_version: Version, delay: int, silent: bool
) -> bool:
    """
    Ensure that everything should go smoothly

    :return: True if looks good
    """
    if input_version.major == 1:
        f = _check_v1
    elif input_version.major == 2:
        f = _check_v2
    else:
        print(f"Checks not implemented for input version {input_version}; skip")
        return True
    return f(input_path, output_path, delay, silent)


def _get_wavenet_config(architecture):
    return {
        Architecture.STANDARD: {
            "layers_configs": [
                {
                    "input_size": 1,
                    "condition_size": 1,
                    "channels": 16,
                    "head_size": 8,
                    "kernel_size": 3,
                    "dilations": [1, 2, 4, 8, 16, 32, 64, 128, 256, 512],
                    "activation": "Tanh",
                    "gated": False,
                    "head_bias": False,
                },
                {
                    "condition_size": 1,
                    "input_size": 16,
                    "channels": 8,
                    "head_size": 1,
                    "kernel_size": 3,
                    "dilations": [1, 2, 4, 8, 16, 32, 64, 128, 256, 512],
                    "activation": "Tanh",
                    "gated": False,
                    "head_bias": True,
                },
            ],
            "head_scale": 0.02,
        },
        Architecture.LITE: {
            "layers_configs": [
                {
                    "input_size": 1,
                    "condition_size": 1,
                    "channels": 12,
                    "head_size": 6,
                    "kernel_size": 3,
                    "dilations": [1, 2, 4, 8, 16, 32, 64],
                    "activation": "Tanh",
                    "gated": False,
                    "head_bias": False,
                },
                {
                    "condition_size": 1,
                    "input_size": 12,
                    "channels": 6,
                    "head_size": 1,
                    "kernel_size": 3,
                    "dilations": [128, 256, 512, 1, 2, 4, 8, 16, 32, 64, 128, 256, 512],
                    "activation": "Tanh",
                    "gated": False,
                    "head_bias": True,
                },
            ],
            "head_scale": 0.02,
        },
        Architecture.FEATHER: {
            "layers_configs": [
                {
                    "input_size": 1,
                    "condition_size": 1,
                    "channels": 8,
                    "head_size": 4,
                    "kernel_size": 3,
                    "dilations": [1, 2, 4, 8, 16, 32, 64],
                    "activation": "Tanh",
                    "gated": False,
                    "head_bias": False,
                },
                {
                    "condition_size": 1,
                    "input_size": 8,
                    "channels": 4,
                    "head_size": 1,
                    "kernel_size": 3,
                    "dilations": [128, 256, 512, 1, 2, 4, 8, 16, 32, 64, 128, 256, 512],
                    "activation": "Tanh",
                    "gated": False,
                    "head_bias": True,
                },
            ],
            "head_scale": 0.02,
        },
    }[architecture]


def _get_configs(
    input_version: Version,
    input_basename: str,
    output_basename: str,
    delay: int,
    epochs: int,
    model_type: str,
    architecture: Architecture,
    ny: int,
    lr: float,
    lr_decay: float,
    batch_size: int,
    fit_ir: bool,
):
    def get_kwargs():
        val_seconds = 9
        rate = REQUIRED_RATE
        if input_version.major == 1:
            train_val_split = -val_seconds * rate
            train_kwargs = {"stop": train_val_split}
            validation_kwargs = {"start": train_val_split}
        elif input_version.major == 2:
            blip_seconds = 1
            val_replicates = 2
            train_stop = -(blip_seconds + val_replicates * val_seconds) * rate
            validation_start = train_stop
            validation_stop = -(blip_seconds + val_seconds) * rate
            train_kwargs = {"stop": train_stop}
            validation_kwargs = {"start": validation_start, "stop": validation_stop}
        else:
            raise NotImplementedError(f"kwargs for input version {input_version}")
        return train_kwargs, validation_kwargs

    train_kwargs, validation_kwargs = get_kwargs()
    data_config = {
        "train": {"ny": ny, **train_kwargs},
        "validation": {"ny": None, **validation_kwargs},
        "common": {
            "x_path": input_basename,
            "y_path": output_basename,
            "delay": delay,
        },
    }

    if model_type == "WaveNet":
        model_config = {
            "net": {
                "name": "WaveNet",
                # This should do decently. If you really want a nice model, try turning up
                # "channels" in the first block and "input_size" in the second from 12 to 16.
                "config": _get_wavenet_config(architecture),
            },
            "loss": {"val_loss": "esr"},
            "optimizer": {"lr": lr},
            "lr_scheduler": {
                "class": "ExponentialLR",
                "kwargs": {"gamma": 1.0 - lr_decay},
            },
        }
    else:
        model_config = {
            "net": {
                "name": "LSTM",
                "config": _get_lstm_config(architecture),
            },
            "loss": {
                "val_loss": "mse",
                "mask_first": 4096,
                "pre_emph_weight": 1.0,
                "pre_emph_coef": 0.85,
            },
            "optimizer": {"lr": 0.01},
            "lr_scheduler": {"class": "ExponentialLR", "kwargs": {"gamma": 0.995}},
        }
<<<<<<< HEAD

    if fit_ir:
        model_config["ir"] = {"length": 1024}
=======
>>>>>>> 46560898

    if torch.cuda.is_available():
        device_config = {"accelerator": "gpu", "devices": 1}
    elif torch.backends.mps.is_available():
        device_config = {"accelerator": "mps", "devices": 1}
    else:
        print("WARNING: No GPU was found. Training will be very slow!")
        device_config = {}
    learning_config = {
        "train_dataloader": {
            "batch_size": batch_size,
            "shuffle": True,
            "pin_memory": True,
            "drop_last": True,
            "num_workers": 0,
        },
        "val_dataloader": {},
        "trainer": {"max_epochs": epochs, **device_config},
    }
    return data_config, model_config, learning_config


def _get_dataloaders(
    data_config: Dict, learning_config: Dict, model: Model
) -> Tuple[DataLoader, DataLoader]:
    data_config, learning_config = [deepcopy(c) for c in (data_config, learning_config)]
    data_config["common"]["nx"] = model.net.receptive_field
    dataset_train = init_dataset(data_config, Split.TRAIN)
    dataset_validation = init_dataset(data_config, Split.VALIDATION)
    train_dataloader = DataLoader(dataset_train, **learning_config["train_dataloader"])
    val_dataloader = DataLoader(dataset_validation, **learning_config["val_dataloader"])
    return train_dataloader, val_dataloader


def _fit_ir(model: Model, dataset, data_version: Version) -> WithIR:
    """
    Fits an IR to the sine sweep contained in the data based on the provided version.
    """

    def validate_data(data_version: Version) -> bool:
        if data_version < Version(2, 0, 0):
            raise RuntimeError(
                f"Input version {data_version} is not suitable for IR modeling."
            )

    def validate_model(model):
        if not isinstance(model.net, WithIR):
            raise RuntimeError(
                f"Model is not an instance of WithIR (found {model.net.__class__.__name__} instead)"
            )

    def get_start_stop(version: Version):
        if data_version == Version(2, 0, 0):
            rate = REQUIRED_RATE
            pad = 4_800
            start, stop = 1 * rate + pad, 2 * rate - pad
        else:
            raise ValueError(version)
        return start, stop

    validate_data(data_version)
    validate_model(model)
    start, stop = get_start_stop(data_version)
    x = dataset.x[start:stop]
    y = dataset.y[start:stop]

    with torch.no_grad():
        ir = torch.Tensor(
            _fit_ir_inner(
                x.cpu().numpy(), y.cpu().numpy(), model.net.ir_length
            ).solution
        )
    model.net.set_ir(ir)


def _esr(pred: torch.Tensor, target: torch.Tensor) -> float:
    return (
        torch.mean(torch.square(pred - target)).item()
        / torch.mean(torch.square(target)).item()
    )


def _plot(
    model,
    ds,
    window_start: Optional[int] = None,
    window_end: Optional[int] = None,
    filepath: Optional[str] = None,
    silent: bool = False,
):
    print("Plotting a comparison of your model with the target output...")
    with torch.no_grad():
        tx = len(ds.x) / 48_000
        print(f"Run (t={tx:.2f} sec)")
        t0 = time()
        output = model(ds.x).flatten().cpu().numpy()
        t1 = time()
        print(f"Took {t1 - t0:.2f} sec ({tx / (t1 - t0):.2f}x)")

    esr = _esr(torch.Tensor(output), ds.y)
    # Trying my best to put numbers to it...
    if esr < 0.01:
        esr_comment = "Great!"
    elif esr < 0.035:
        esr_comment = "Not bad!"
    elif esr < 0.1:
        esr_comment = "...This *might* sound ok!"
    elif esr < 0.3:
        esr_comment = "...This probably won't sound great :("
    else:
        esr_comment = "...Something seems to have gone wrong."
    print(f"Error-signal ratio = {esr:.4f}")
    print(esr_comment)

    plt.figure(figsize=(16, 5))
    plt.plot(output[window_start:window_end], label="Prediction")
    plt.plot(ds.y[window_start:window_end], linestyle="--", label="Target")
    plt.title(f"ESR={esr:.4f}")
    plt.legend()
    if filepath is not None:
        plt.savefig(filepath + ".png")
    if not silent:
        plt.show()


def _print_nasty_checks_warning():
    """
    "ffs" -Dom
    """
    print(
        "\n"
        "XXXXXXXXXXXXXXXXXXXXXXXXXXXXXXXXXXXXXXXXXXXXXXXXXXXXXXXXXXXXXXXXXXXXXXXXXXXX\n"
        "X                                                                          X\n"
        "X                                WARNING:                                  X\n"
        "X                                                                          X\n"
        "X       You are ignoring the checks! Your model might turn out bad!        X\n"
        "X                                                                          X\n"
        "X                              I warned you!                               X\n"
        "X                                                                          X\n"
        "XXXXXXXXXXXXXXXXXXXXXXXXXXXXXXXXXXXXXXXXXXXXXXXXXXXXXXXXXXXXXXXXXXXXXXXXXXXX\n"
    )


def _nasty_checks_modal():
    msg = "You are ignoring the checks!\nYour model might turn out bad!"

    root = tk.Tk()
    root.withdraw()  # hide the root window
    modal = tk.Toplevel(root)
    modal.geometry("300x100")
    modal.title("Warning!")
    label = tk.Label(modal, text=msg)
    label.pack(pady=10)
    ok_button = tk.Button(
        modal,
        text="I can only blame myself!",
        command=lambda: [modal.destroy(), root.quit()],
    )
    ok_button.pack()
    modal.grab_set()  # disable interaction with root window while modal is open
    modal.mainloop()


# Example usage:
# show_modal("Hello, World!")


def train(
    input_path: str,
    output_path: str,
    train_path: str,
    input_version: Optional[Version] = None,
    epochs=100,
    delay=None,
    model_type: str = "WaveNet",
    architecture: Union[Architecture, str] = Architecture.STANDARD,
    batch_size: int = 16,
    ny: int = 8192,
    lr=0.004,
    lr_decay=0.007,
    seed: Optional[int] = 0,
    save_plot: bool = False,
    silent: bool = False,
    modelname: str = "model",
<<<<<<< HEAD
    fit_ir: bool = False,
):
    """
    :param fit_ir: If true, attempts to fit an IR using the sine sweeps at the start of
        the training file. Raises a RuntimeError if the input file isn't suitable.
    """
=======
    ignore_checks: bool = False,
    local: bool = False,
) -> Optional[Model]:
>>>>>>> 46560898
    if seed is not None:
        torch.manual_seed(seed)

    if input_version is None:
        input_version = _detect_input_version(input_path)

    if delay is None:
        delay = _calibrate_delay(
            delay, input_version, input_path, output_path, silent=silent
        )
    else:
        print(f"Delay provided as {delay}; skip calibration")

    if _check(input_path, output_path, input_version, delay, silent):
        print("-Checks passed")
    else:
        print("Failed checks!")
        if ignore_checks:
            if local and not silent:
                _nasty_checks_modal()
            else:
                _print_nasty_checks_warning()
        elif not local:  # And not ignore_checks
            print(
                "(To disable this check, run AT YOUR OWN RISK with "
                "`ignore_checks=True`.)"
            )
        if not ignore_checks:
            print("Exiting core training...")
            return

    data_config, model_config, learning_config = _get_configs(
        input_version,
        input_path,
        output_path,
        delay,
        epochs,
        model_type,
        Architecture(architecture),
        ny,
        lr,
        lr_decay,
        batch_size,
        fit_ir,
    )

    print("Starting training. It's time to kick ass and chew bubblegum!")
    model = Model.init_from_config(model_config)
    train_dataloader, val_dataloader = _get_dataloaders(
        data_config, learning_config, model
    )

    if fit_ir:
        _fit_ir(model, train_dataloader.dataset, input_version)

    trainer = pl.Trainer(
        callbacks=[
            pl.callbacks.model_checkpoint.ModelCheckpoint(
                filename="checkpoint_best_{epoch:04d}_{step}_{ESR:.4f}_{MSE:.3e}",
                save_top_k=3,
                monitor="val_loss",
                every_n_epochs=1,
            ),
            pl.callbacks.model_checkpoint.ModelCheckpoint(
                filename="checkpoint_last_{epoch:04d}_{step}", every_n_epochs=1
            ),
        ],
        default_root_dir=train_path,
        **learning_config["trainer"],
    )
    trainer.fit(model, train_dataloader, val_dataloader)

    # Go to best checkpoint
    best_checkpoint = trainer.checkpoint_callback.best_model_path
    if best_checkpoint != "":
        model = Model.load_from_checkpoint(
            trainer.checkpoint_callback.best_model_path,
            **Model.parse_config(model_config),
        )
    model.cpu()
    model.eval()

    def window_kwargs(version: Version):
        if version.major == 1:
            return dict(
                window_start=100_000,  # Start of the plotting window, in samples
                window_end=101_000,  # End of the plotting window, in samples
            )
        elif version.major == 2:
            # Same validation set even though it's a different spot in the reamp file
            return dict(
                window_start=100_000,  # Start of the plotting window, in samples
                window_end=101_000,  # End of the plotting window, in samples
            )
        # Fallback:
        return dict(
            window_start=100_000,  # Start of the plotting window, in samples
            window_end=101_000,  # End of the plotting window, in samples
        )

    _plot(
        model,
        val_dataloader.dataset,
        filepath=train_path + "/" + modelname if save_plot else None,
        silent=silent,
        **window_kwargs(input_version),
    )
    return model<|MERGE_RESOLUTION|>--- conflicted
+++ resolved
@@ -7,11 +7,8 @@
 """
 
 import hashlib
-<<<<<<< HEAD
+import tkinter as tk
 from copy import deepcopy
-=======
-import tkinter as tk
->>>>>>> 46560898
 from enum import Enum
 from time import time
 from typing import Dict, Optional, Sequence, Tuple, Union
@@ -553,12 +550,9 @@
             "optimizer": {"lr": 0.01},
             "lr_scheduler": {"class": "ExponentialLR", "kwargs": {"gamma": 0.995}},
         }
-<<<<<<< HEAD
 
     if fit_ir:
         model_config["ir"] = {"length": 1024}
-=======
->>>>>>> 46560898
 
     if torch.cuda.is_available():
         device_config = {"accelerator": "gpu", "devices": 1}
@@ -743,18 +737,14 @@
     save_plot: bool = False,
     silent: bool = False,
     modelname: str = "model",
-<<<<<<< HEAD
     fit_ir: bool = False,
-):
-    """
-    :param fit_ir: If true, attempts to fit an IR using the sine sweeps at the start of
-        the training file. Raises a RuntimeError if the input file isn't suitable.
-    """
-=======
     ignore_checks: bool = False,
     local: bool = False,
 ) -> Optional[Model]:
->>>>>>> 46560898
+    """
+    :param fit_ir: If true, attempts to fit an IR using the sine sweeps at the start of
+        the training file. Raises a RuntimeError if the input file isn't suitable.
+    """
     if seed is not None:
         torch.manual_seed(seed)
 
