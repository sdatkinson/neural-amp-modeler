# File: gui.py
# Created Date: Saturday February 25th 2023
# Author: Steven Atkinson (steven@atkinson.mn)

"""
GUI for training

Usage:
>>> from nam.train.gui import run
>>> run()
"""


# Hack to recover graceful shutdowns in Windows.
# This has to happen ASAP
# See:
# https://github.com/sdatkinson/neural-amp-modeler/issues/105
# https://stackoverflow.com/a/44822794
def _ensure_graceful_shutdowns():
    import os

    if os.name == "nt":  # OS is Windows
        os.environ["FOR_DISABLE_CONSOLE_CTRL_HANDLER"] = "1"


_ensure_graceful_shutdowns()

import re
import tkinter as tk
from dataclasses import dataclass
from enum import Enum
from functools import partial
from pathlib import Path
from tkinter import filedialog
from typing import Callable, Optional, Sequence

try:
    import torch

    from nam import __version__
    from nam.train import core
    from nam.models.metadata import GearType, UserMetadata, ToneType

    _install_is_valid = True
    _HAVE_ACCELERATOR = torch.cuda.is_available() or torch.backends.mps.is_available()
except ImportError:
    _install_is_valid = False
    _HAVE_ACCELERATOR = False

if _HAVE_ACCELERATOR:
    _DEFAULT_NUM_EPOCHS = 100
    _DEFAULT_BATCH_SIZE = 16
    _DEFAULT_LR_DECAY = 0.007
else:
    _DEFAULT_NUM_EPOCHS = 20
    _DEFAULT_BATCH_SIZE = 1
    _DEFAULT_LR_DECAY = 0.05
_BUTTON_WIDTH = 20
_BUTTON_HEIGHT = 2
_TEXT_WIDTH = 70

_DEFAULT_DELAY = None
_DEFAULT_IGNORE_CHECKS = False

_ADVANCED_OPTIONS_LEFT_WIDTH = 12
_ADVANCED_OPTIONS_RIGHT_WIDTH = 12
_METADATA_RIGHT_WIDTH = 60


@dataclass
class _AdvancedOptions(object):
    architecture: core.Architecture
    num_epochs: int
    delay: Optional[int]
    ignore_checks: bool


class _PathType(Enum):
    FILE = "file"
    DIRECTORY = "directory"
    MULTIFILE = "multifile"


class _PathButton(object):
    """
    Button and the path
    """

    def __init__(
        self,
        frame: tk.Frame,
        button_text: str,
        info_str: str,
        path_type: _PathType,
        hooks: Optional[Sequence[Callable[[], None]]] = None,
    ):
        self._button_text = button_text
        self._info_str = info_str
        self._path: Optional[Path] = None
        self._path_type = path_type
        self._button = tk.Button(
            frame,
            text=button_text,
            width=_BUTTON_WIDTH,
            height=_BUTTON_HEIGHT,
            fg="black",
            command=self._set_val,
        )
        self._button.pack(side=tk.LEFT)
        self._label = tk.Label(
            frame,
            width=_TEXT_WIDTH,
            height=_BUTTON_HEIGHT,
            fg="black",
            bg=None,
            anchor="w",
        )
        self._label.pack(side=tk.RIGHT)
        self._hooks = hooks
        self._set_text()

    @property
    def val(self) -> Optional[Path]:
        return self._path

    def _set_text(self):
        if self._path is None:
            self._label["fg"] = "red"
            self._label["text"] = self._info_str
        else:
            val = self.val
            val = val[0] if isinstance(val, tuple) and len(val) == 1 else val
            self._label["fg"] = "black"
            self._label["text"] = f"{self._button_text.capitalize()} set to {val}"

    def _set_val(self):
        res = {
            _PathType.FILE: filedialog.askopenfilename,
            _PathType.DIRECTORY: filedialog.askdirectory,
            _PathType.MULTIFILE: filedialog.askopenfilenames,
        }[self._path_type]()
        if res != "":
            self._path = res
        self._set_text()

        if self._hooks is not None:
            for h in self._hooks:
                h()


class _GUI(object):
    def __init__(self):
        self._root = tk.Tk()
        self._root.title(f"NAM Trainer - v{__version__}")

        # Buttons for paths:
        self._frame_input_path = tk.Frame(self._root)
        self._frame_input_path.pack()
        self._path_button_input = _PathButton(
            self._frame_input_path,
            "Input Audio",
            "Select input DI file (eg: v1_1_1.wav)",
            _PathType.FILE,
            hooks=[self._check_button_states],
        )

        self._frame_output_path = tk.Frame(self._root)
        self._frame_output_path.pack()
        self._path_button_output = _PathButton(
            self._frame_output_path,
            "Output Audio",
            "Select output (reamped) audio - choose multiple files to enable batch training",
            _PathType.MULTIFILE,
            hooks=[self._check_button_states],
        )

        self._frame_train_destination = tk.Frame(self._root)
        self._frame_train_destination.pack()
        self._path_button_train_destination = _PathButton(
            self._frame_train_destination,
            "Train Destination",
            "Select training output directory",
            _PathType.DIRECTORY,
            hooks=[self._check_button_states],
        )

        # Metadata
        self.user_metadata = UserMetadata()
        self._frame_metadata = tk.Frame(self._root)
        self._frame_metadata.pack()
        self._button_metadata = tk.Button(
            self._frame_metadata,
            text="Metadata...",
            width=_BUTTON_WIDTH,
            height=_BUTTON_HEIGHT,
            fg="black",
            command=self._open_metadata,
        )
        self._button_metadata.pack()
        self.user_metadata_flag = False

        # This should probably be to the right somewhere
        self._get_additional_options_frame()

        # Advanced options for training
        default_architecture = core.Architecture.STANDARD
        self.advanced_options = _AdvancedOptions(
            default_architecture,
            _DEFAULT_NUM_EPOCHS,
            _DEFAULT_DELAY,
            _DEFAULT_IGNORE_CHECKS,
        )
        # Window to edit them:
        self._frame_advanced_options = tk.Frame(self._root)
        self._frame_advanced_options.pack()
        self._button_advanced_options = tk.Button(
            self._frame_advanced_options,
            text="Advanced options...",
            width=_BUTTON_WIDTH,
            height=_BUTTON_HEIGHT,
            fg="black",
            command=self._open_advanced_options,
        )
        self._button_advanced_options.pack()

        # Train button
        self._frame_train = tk.Frame(self._root)
        self._frame_train.pack()
        self._button_train = tk.Button(
            self._frame_train,
            text="Train",
            width=_BUTTON_WIDTH,
            height=_BUTTON_HEIGHT,
            fg="black",
            command=self._train,
        )
        self._button_train.pack()

        self._check_button_states()

    def _check_button_states(self):
        """
        Determine if any buttons should be disabled
        """
        # Train button is disabled unless all paths are set
        if any(
            pb.val is None
            for pb in (
                self._path_button_input,
                self._path_button_output,
                self._path_button_train_destination,
            )
        ):
            self._button_train["state"] = tk.DISABLED
            return
        self._button_train["state"] = tk.NORMAL

    def _get_additional_options_frame(self):
        # Checkboxes
        self._frame_checkboxes = tk.Frame(self._root)
        self._frame_checkboxes.pack(side=tk.LEFT)

        # Silent run (bypass popups)
        self._silent = tk.BooleanVar()
        self._checkbox_silent = tk.Checkbutton(
            self._frame_checkboxes,
            text="Silent run (suggested for batch training)",
            variable=self._silent,
        )
        self._checkbox_silent.grid(row=1, column=1, sticky="W")

        # Auto save the end plot
        self._save_plot = tk.BooleanVar()
        self._save_plot.set(True)  # default this to true
        self._checkbox_save_plot = tk.Checkbutton(
            self._frame_checkboxes,
            text="Save ESR plot automatically",
            variable=self._save_plot,
        )
        self._checkbox_save_plot.grid(row=2, column=1, sticky="W")

        # Cab modeling
        self._cab_modeling = tk.BooleanVar()  # True=amp+cab modeling
        self._cab_modeling.set(False)  # No cab
        self._checkbox_cab_modeling = tk.Checkbutton(
            self._frame_checkboxes,
            text="Cab modeling",
            variable=self._cab_modeling,
        )
        self._checkbox_cab_modeling.grid(row=3, column=1, sticky="W")

        # Skip the data quality checks!
        self._ignore_checks = tk.BooleanVar()
        self._ignore_checks.set(False)
        self._chkbox_ignore_checks = tk.Checkbutton(
            self._frame_silent,
            text="Ignore data quality checks (DO AT YOUR OWN RISK!)",
            variable=self._ignore_checks,
        )
        self._chkbox_ignore_checks.grid(row=3, column=1, sticky="W")

    def mainloop(self):
        self._root.mainloop()

    def _open_advanced_options(self):
        """
        Open advanced options
        """
        ao = _AdvancedOptionsGUI(self)
        # I should probably disable the main GUI...
        ao.mainloop()
        # ...and then re-enable it once it gets closed.

    def _open_metadata(self):
        """
        Open dialog for metadata
        """
        mdata = _UserMetadataGUI(self)
        # I should probably disable the main GUI...
        mdata.mainloop()

    def _train(self):
        # Advanced options:
        num_epochs = self.advanced_options.num_epochs
        architecture = self.advanced_options.architecture
        delay = self.advanced_options.delay
        file_list = self._path_button_output.val

        # Advanced-er options
        # If you're poking around looking for these, then maybe it's time to learn to
        # use the command-line scripts ;)
        lr = 0.004
        lr_decay = _DEFAULT_LR_DECAY
        batch_size = _DEFAULT_BATCH_SIZE
        seed = 0

        # Run it
        for file in file_list:
            print("Now training {}".format(file))
            basename = re.sub(r"\.wav$", "", file.split("/")[-1])

            trained_model = core.train(
                self._path_button_input.val,
                file,
                self._path_button_train_destination.val,
                epochs=num_epochs,
                delay=delay,
                architecture=architecture,
                batch_size=batch_size,
                lr=lr,
                lr_decay=lr_decay,
                seed=seed,
                silent=self._silent.get(),
                save_plot=self._save_plot.get(),
                modelname=basename,
<<<<<<< HEAD
                fit_ir=self._cab_modeling.get(),
=======
                ignore_checks=self._ignore_checks.get(),
                local=True,
>>>>>>> 46560898
            )
            if trained_model is None:
                print("Model training failed! Skip exporting...")
                continue
            print("Model training complete!")
            print("Exporting...")
            outdir = self._path_button_train_destination.val
            print(f"Exporting trained model to {outdir}...")
            trained_model.net.export(
                outdir,
                basename=basename,
                user_metadata=self.user_metadata
                if self.user_metadata_flag
                else UserMetadata(),
            )
            print("Done!")

        # Metadata was only valid for 1 run, so make sure it's not used again unless
        # the user re-visits the window and clicks "ok"
        self.user_metadata_flag = False


# some typing functions
def _non_negative_int(val):
    val = int(val)
    if val < 0:
        val = 0
    return val


def _int_or_null(val):
    val = val.rstrip()
    if val == "null":
        return val
    return int(val)


def _int_or_null_inv(val):
    return "null" if val is None else str(val)


def _rstripped_str(val):
    return str(val).rstrip()


class _LabeledOptionMenu(object):
    """
    Label (left) and radio buttons (right)
    """

    def __init__(
        self, frame: tk.Frame, label: str, choices: Enum, default: Optional[Enum] = None
    ):
        """
        :param command: Called to propagate option selection. Is provided with the
            value corresponding to the radio button selected.
        """
        self._frame = frame
        self._choices = choices
        height = _BUTTON_HEIGHT
        bg = None
        fg = "black"
        self._label = tk.Label(
            frame,
            width=_ADVANCED_OPTIONS_LEFT_WIDTH,
            height=height,
            fg=fg,
            bg=bg,
            anchor="w",
            text=label,
        )
        self._label.pack(side=tk.LEFT)

        frame_menu = tk.Frame(frame)
        frame_menu.pack(side=tk.RIGHT)

        self._selected_value = None
        default = (list(choices)[0] if default is None else default).value
        self._menu = tk.OptionMenu(
            frame_menu,
            tk.StringVar(master=frame, value=default, name=label),
            # default,
            *[choice.value for choice in choices],  #  if choice.value!=default],
            command=self._set,
        )
        self._menu.config(width=_ADVANCED_OPTIONS_RIGHT_WIDTH)
        self._menu.pack(side=tk.RIGHT)
        # Initialize
        self._set(default)

    def get(self) -> Enum:
        return self._selected_value

    def _set(self, val: str):
        """
        Set the value selected
        """
        self._selected_value = self._choices(val)


class _LabeledText(object):
    """
    Label (left) and text input (right)
    """

    def __init__(
        self,
        frame: tk.Frame,
        label: str,
        default=None,
        type=None,
        left_width=_ADVANCED_OPTIONS_LEFT_WIDTH,
        right_width=_ADVANCED_OPTIONS_RIGHT_WIDTH,
    ):
        """
        :param command: Called to propagate option selection. Is provided with the
            value corresponding to the radio button selected.
        :param type: If provided, casts value to given type
        """
        self._frame = frame
        label_height = 2
        text_height = 1
        self._label = tk.Label(
            frame,
            width=left_width,
            height=label_height,
            fg="black",
            bg=None,
            anchor="w",
            text=label,
        )
        self._label.pack(side=tk.LEFT)

        self._text = tk.Text(
            frame,
            width=right_width,
            height=text_height,
            fg="black",
            bg=None,
        )
        self._text.pack(side=tk.RIGHT)

        self._type = type

        if default is not None:
            self._text.insert("1.0", str(default))

    def get(self):
        try:
            val = self._text.get("1.0", tk.END)  # Line 1, character zero (wat)
            if self._type is not None:
                val = self._type(val)
            return val
        except tk.TclError:
            return None


class _AdvancedOptionsGUI(object):
    """
    A window to hold advanced options (Architecture and number of epochs)
    """

    def __init__(self, parent: _GUI):
        self._parent = parent
        self._root = tk.Tk()
        self._root.title("Advanced Options")

        # Architecture: radio buttons
        self._frame_architecture = tk.Frame(self._root)
        self._frame_architecture.pack()
        self._architecture = _LabeledOptionMenu(
            self._frame_architecture,
            "Architecture",
            core.Architecture,
            default=self._parent.advanced_options.architecture,
        )

        # Number of epochs: text box
        self._frame_epochs = tk.Frame(self._root)
        self._frame_epochs.pack()

        self._epochs = _LabeledText(
            self._frame_epochs,
            "Epochs",
            default=str(self._parent.advanced_options.num_epochs),
            type=_non_negative_int,
        )

        # Delay: text box
        self._frame_delay = tk.Frame(self._root)
        self._frame_delay.pack()

        self._delay = _LabeledText(
            self._frame_delay,
            "Delay",
            default=_int_or_null_inv(self._parent.advanced_options.delay),
            type=_int_or_null,
        )

        # "Ok": apply and destory
        self._frame_ok = tk.Frame(self._root)
        self._frame_ok.pack()
        self._button_ok = tk.Button(
            self._frame_ok,
            text="Ok",
            width=_BUTTON_WIDTH,
            height=_BUTTON_HEIGHT,
            fg="black",
            command=self._apply_and_destroy,
        )
        self._button_ok.pack()

    def mainloop(self):
        self._root.mainloop()

    def _apply_and_destroy(self):
        """
        Set values to parent and destroy this object
        """
        self._parent.advanced_options.architecture = self._architecture.get()
        epochs = self._epochs.get()
        if epochs is not None:
            self._parent.advanced_options.num_epochs = epochs
        delay = self._delay.get()
        # Value None is returned as "null" to disambiguate from non-set.
        if delay is not None:
            self._parent.advanced_options.delay = None if delay == "null" else delay
        self._root.destroy()


class _UserMetadataGUI(object):
    # Things that are auto-filled:
    # Model date
    # gain
    def __init__(self, parent: _GUI):
        self._parent = parent
        self._root = tk.Tk()
        self._root.title("Metadata")

        LabeledText = partial(_LabeledText, right_width=_METADATA_RIGHT_WIDTH)

        # Name
        self._frame_name = tk.Frame(self._root)
        self._frame_name.pack()
        self._name = LabeledText(
            self._frame_name,
            "NAM name",
            default=parent.user_metadata.name,
            type=_rstripped_str,
        )
        # Modeled by
        self._frame_modeled_by = tk.Frame(self._root)
        self._frame_modeled_by.pack()
        self._modeled_by = LabeledText(
            self._frame_modeled_by,
            "Modeled by",
            default=parent.user_metadata.modeled_by,
            type=_rstripped_str,
        )
        # Gear make
        self._frame_gear_make = tk.Frame(self._root)
        self._frame_gear_make.pack()
        self._gear_make = LabeledText(
            self._frame_gear_make,
            "Gear make",
            default=parent.user_metadata.gear_make,
            type=_rstripped_str,
        )
        # Gear model
        self._frame_gear_model = tk.Frame(self._root)
        self._frame_gear_model.pack()
        self._gear_model = LabeledText(
            self._frame_gear_model,
            "Gear model",
            default=parent.user_metadata.gear_model,
            type=_rstripped_str,
        )
        # Gear type
        self._frame_gear_type = tk.Frame(self._root)
        self._frame_gear_type.pack()
        self._gear_type = _LabeledOptionMenu(
            self._frame_gear_type,
            "Gear type",
            GearType,
            default=parent.user_metadata.gear_type,
        )
        # Tone type
        self._frame_tone_type = tk.Frame(self._root)
        self._frame_tone_type.pack()
        self._tone_type = _LabeledOptionMenu(
            self._frame_tone_type,
            "Tone type",
            ToneType,
            default=parent.user_metadata.tone_type,
        )

        # "Ok": apply and destory
        self._frame_ok = tk.Frame(self._root)
        self._frame_ok.pack()
        self._button_ok = tk.Button(
            self._frame_ok,
            text="Ok",
            width=_BUTTON_WIDTH,
            height=_BUTTON_HEIGHT,
            fg="black",
            command=self._apply_and_destroy,
        )
        self._button_ok.pack()

    def mainloop(self):
        self._root.mainloop()

    def _apply_and_destroy(self):
        """
        Set values to parent and destroy this object
        """
        self._parent.user_metadata.name = self._name.get()
        self._parent.user_metadata.modeled_by = self._modeled_by.get()
        self._parent.user_metadata.gear_make = self._gear_make.get()
        self._parent.user_metadata.gear_model = self._gear_model.get()
        self._parent.user_metadata.gear_type = self._gear_type.get()
        self._parent.user_metadata.tone_type = self._tone_type.get()
        self._parent.user_metadata_flag = True

        self._root.destroy()


def _install_error():
    window = tk.Tk()
    window.title("ERROR")
    label = tk.Label(
        window,
        width=45,
        height=2,
        text="The NAM training software has not been installed correctly.",
    )
    label.pack()
    button = tk.Button(window, width=10, height=2, text="Quit", command=window.destroy)
    button.pack()
    window.mainloop()


def run():
    if _install_is_valid:
        _gui = _GUI()
        _gui.mainloop()
    else:
        _install_error()


if __name__ == "__main__":
    run()<|MERGE_RESOLUTION|>--- conflicted
+++ resolved
@@ -353,12 +353,9 @@
                 silent=self._silent.get(),
                 save_plot=self._save_plot.get(),
                 modelname=basename,
-<<<<<<< HEAD
                 fit_ir=self._cab_modeling.get(),
-=======
                 ignore_checks=self._ignore_checks.get(),
                 local=True,
->>>>>>> 46560898
             )
             if trained_model is None:
                 print("Model training failed! Skip exporting...")
