--- conflicted
+++ resolved
@@ -14,13 +14,7 @@
   - h5py
   - jupyter
   - matplotlib
-<<<<<<< HEAD
-  - numpy
-=======
-  - numpy<2  # Until PyTorch 2.3
-  - onnx
-  - onnxruntime!=1.16.0
->>>>>>> 19b87011
+  - numpy<2
   - pip
   - pre-commit
   - pydantic>=2.0.0
