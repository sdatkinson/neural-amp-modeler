--- conflicted
+++ resolved
@@ -6,13 +6,7 @@
 black
 flake8
 matplotlib
-<<<<<<< HEAD
-numpy
-=======
-numpy<2  # Until PyTorch 2.3
-onnx
-onnxruntime!=1.16.0  # 1.16.0 has a bug to avoid!
->>>>>>> 19b87011
+numpy<2
 pip
 pre-commit
 pydantic>=2.0.0
